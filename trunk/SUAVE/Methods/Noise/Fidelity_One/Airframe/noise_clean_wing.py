# noise_clean_wing.py
# 
# Created:  Jun 2015, Carlos
# Modified: Jan 2016, E. Botero

# ----------------------------------------------------------------------        
#   Imports
# ----------------------------------------------------------------------    

import numpy as np
from SUAVE.Core import Units

# ----------------------------------------------------------------------
# Compute the clean wing noise
# ----------------------------------------------------------------------

def noise_clean_wing(S,b,ND,IsHorz,deltaw,velocity,viscosity,M,phi,theta,distance,frequency):
    """ SUAVE.Methods.Noise.Fidelity_One.noise_clean_wing(S,b,ND,IsHorz,deltaw,velocity,viscosity,phi,theta,distance,frequency):
            Computes the 1/3 octave band sound pressure level and the overall sound pressure level from the clean wing,
            for a wing with area S (sq.ft) and span B (ft).  ND is a constant set to 0 for clean wings and set to 1 for propeller
            airplanes, jet transports with numerous large trailing edge flap tracks, flaps extended, or slats extended. ISHORZ must be set to 1.
            This function can be used for the horizontal tail by inserting the appropriate tail area and span. For a vertical tail, its appropriate
            area and height are used and ISHORZ must be set to 0.

            Inputs:
                    S                          - Wing Area [sq.ft]
                    b                          - Wing Span [ft]
                    ND                         - Costant from the method
                    IsHoriz                    - Costant from the method
                    deltaw                     - Wing Turbulent Boundary Layer thickness [ft]
                    velocity                   - Aircraft speed [kts]
                    viscosity                  - Dynamic viscosity
                    M                          - Mach number
                    phi                        - Azimuthal angle [rad]
                    theta                      - Polar angle [rad]
                    distance                   - Distance from airplane to observer, evaluated at retarded time [ft]
                    frequency                  - Frequency array [Hz]



            Outputs: One Third Octave Band SPL [dB]
                SPL                              - Sound Pressure Level of the clean wing [dB]
                OASPL                            - Overall Sound Pressure Level of the clean wing [dB]

            Assumptions:
                Correlation based."""

<<<<<<< HEAD
    #Unit conversion required for the method
    kt2fts=1.6878098571
=======
    #Process
    kt2fts = 1.6878098571
>>>>>>> 731eaef4

    delta = 0.37*(S/b)*(velocity/Units.ft*S/(b*viscosity))**(-0.2)

    if IsHorz==1:
        DIR = np.cos(phi)
    elif IsHorz==0:
        DIR = np.sin(phi)


    if DIR==0:
        SPL = np.zeros(24)
    else:

        fmax  = 0.1*(velocity/Units.ft)/(delta*(1-M*np.cos(theta)))
        fmaxw = 0.1*(velocity/Units.ft)/deltaw

        OASPL = 50*np.log10((velocity/Units.kts)/100.0)+10*np.log10(delta*b/(distance**2.0))+8*ND+ \
            20*np.log10(DIR*np.sin(theta)*np.cos(theta/2.0))+104.3

        SPL   = OASPL+10.0*np.log10(0.613*(frequency/fmax)**4*((frequency/fmax)**1.5+0.5)**(-4))-0.03*np.abs(((frequency/fmaxw)-1))**1.5

    return(SPL);<|MERGE_RESOLUTION|>--- conflicted
+++ resolved
@@ -45,15 +45,10 @@
             Assumptions:
                 Correlation based."""
 
-<<<<<<< HEAD
     #Unit conversion required for the method
-    kt2fts=1.6878098571
-=======
-    #Process
     kt2fts = 1.6878098571
->>>>>>> 731eaef4
-
-    delta = 0.37*(S/b)*(velocity/Units.ft*S/(b*viscosity))**(-0.2)
+    
+    delta  = 0.37*(S/b)*(velocity/Units.ft*S/(b*viscosity))**(-0.2)
 
     if IsHorz==1:
         DIR = np.cos(phi)

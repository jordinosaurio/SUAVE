--- conflicted
+++ resolved
@@ -65,11 +65,17 @@
         fineness.nose                          [Unitless]
         fineness.tail                          [Unitless]
         
-<<<<<<< HEAD
-    settings.number_spanwise_vortices          [Unitless]
-    settings.number_chordwise_vortices         [Unitless]
+    settings.number_spanwise_vortices          [Unitless]  <---|
+    settings.number_chordwise_vortices         [Unitless]  <---|
+                                                               |--Either/or; see generate_vortex_distribution() for more details
+    settings.wing_spanwise_vortices            [Unitless]  <---|
+    settings.wing_chordwise_vortices           [Unitless]  <---|
+    settings.fuselage_spanwise_vortices        [Unitless]  <---|
+    settings.fuselage_chordwise_vortices       [Unitless]  <---|  
+       
     settings.use_surrogate                     [Unitless]
     settings.propeller_wake_model              [Unitless]
+    settings.discretize_control_surfaces       [Boolean] -- set to True to generate control surface panels
     settings.use_VORLAX_matrix_calculation     [boolean]
        
     conditions.aerodynamics.angle_of_attack    [radians]
@@ -79,21 +85,6 @@
     conditions.stability.dynamic.pitch_rate    [radians/s]
     conditions.stability.dynamic.roll_rate     [radians/s]
     conditions.stability.dynamic.yaw_rate      [radians/s]
-=======
-       settings.number_spanwise_vortices       [Unitless]  <---|
-       settings.number_chordwise_vortices      [Unitless]  <---|
-                                                               |--Either/or; see generate_vortex_distribution() for more details
-       settings.wing_spanwise_vortices         [Unitless]  <---|
-       settings.wing_chordwise_vortices        [Unitless]  <---|
-       settings.fuselage_spanwise_vortices     [Unitless]  <---|
-       settings.fuselage_chordwise_vortices    [Unitless]  <---|  
-       
-       settings.use_surrogate                  [Unitless]
-       settings.propeller_wake_model           [Unitless]
-       settings.discretize_control_surfaces    [Boolean] -- set to True to generate control surface panels
-       conditions.aerodynamics.angle_of_attack [radians]
-       conditions.freestream.mach_number       [Unitless]
->>>>>>> ea381116
        
     Outputs:                                   
     CL                                         [Unitless]
@@ -149,99 +140,15 @@
         x_m = x_cg
         z_m = z_cg
         
-        
     aoa  = conditions.aerodynamics.angle_of_attack   # angle of attack  
     mach = conditions.freestream.mach_number         # mach number
     ones = np.atleast_2d(np.ones_like(mach)) 
     len_mach = len(mach)
 
-<<<<<<< HEAD
     # ---------------------------------------------------------------------------------------
     # STEPS 1-9: Generate Panelization and Vortex Distribution
     # ------------------ --------------------------------------------------------------------    
     # generate vortex distribution (VLM steps 1-9)
-    VD   = generate_wing_vortex_distribution(geometry,settings)  
-
-    # Unpack coordinates (VD)
-    n_w  = VD.n_w    
-    n_cp = VD.n_cp  
-
-    YAH = VD.YAH*1.
-    ZAH = VD.ZAH
-    ZBH = VD.ZBH    
-    YBH = VD.YBH*1.
-    
-    XA1 = VD.XA1*1.
-    XB1 = VD.XB1*1.
-    YA1 = VD.YA1
-    YB1 = VD.YB1    
-    ZA1 = VD.ZA1
-    ZB1 = VD.ZB1 
-    
-    XA2 = VD.XA2
-    XB2 = VD.XB2
-    YA2 = VD.YA2
-    YB2 = VD.YB2    
-    ZA2 = VD.ZA2
-    ZB2 = VD.ZB2 
-    
-    XCH = VD.XCH
-    YCH = VD.YCH
-    ZCH = VD.ZCH
-    
-    XA_TE =  VD.XA_TE
-    XB_TE =  VD.XB_TE
-    YA_TE =  VD.YA_TE
-    YB_TE =  VD.YB_TE
-    ZA_TE =  VD.ZA_TE
-    ZB_TE =  VD.ZB_TE     
-
-    # additional VD preprocessing
-    # from here on, VD will also be used to hold some processed information about geometry
-    # for the easier passage of this information into functions
-    XBAR    = np.ones(n_sw*n_w) * x_m
-    ZBAR    = np.ones(n_sw*n_w) * z_m 
-    
-    xa      = np.array(np.atleast_2d(VD.XAH*1.),dtype=np.float32)
-    xb      = np.array(np.atleast_2d(VD.XBH*1.),dtype=np.float32)
-    xc      = 0.5*(xa+xb)    
-    xo      = np.array(np.atleast_2d(VD.XC*1.),dtype=np.float32).T 
-    xobar   = (xo - xc)    
-    shape   = np.shape(xobar)
-    shape_0 = shape[0]    
-    RNMAX       = n_cw * 1 # number of chordwise panels
-    LE_A_pts_x  = np.array(np.atleast_2d(VD.XA1*1.),dtype=np.float32)[:,0::n_cw]
-    LE_B_pts_x  = np.array(np.atleast_2d(VD.XB1*1.),dtype=np.float32)[:,0::n_cw]
-    LE_A_pts_z  = np.array(np.atleast_2d(VD.ZA1*1.),dtype=np.float32)[:,0::n_cw]
-    LE_B_pts_z  = np.array(np.atleast_2d(VD.ZB1*1.),dtype=np.float32)[:,0::n_cw]    
-    LE_X        = (LE_A_pts_x+LE_B_pts_x)/2
-    LE_Z        = (LE_A_pts_z+LE_B_pts_z)/2
-    TE_X        = (XB_TE + XA_TE)/2
-    TE_Z        = (ZB_TE + ZA_TE)/2
-    LE_X        = np.repeat(LE_X,n_cw,axis=1)
-    LE_Z        = np.repeat(LE_Z,n_cw,axis=1)    
-    CHORD       = np.sqrt((TE_X-LE_X)**2 + (TE_Z-LE_Z)**2)
-    CHORD       = np.repeat(CHORD,shape_0,axis=0)    
-    
-    X1c   = (XA1+XB1)/2
-    X2c   = (XA2+XB2)/2
-    Z1c   = (ZA1+ZB1)/2
-    Z2c   = (ZA2+ZB2)/2
-    SLOPE = (Z2c - Z1c)/(X2c - X1c)
-    SLE   = SLOPE[0::n_cw]
-    
-    # pack vortex distribution 
-    VD.XBAR  = XBAR * 1
-    VD.ZBAR  = ZBAR * 1   
-    VD.RNMAX = RNMAX
-    VD.LE_X  = LE_X
-    VD.LE_Z  = LE_Z
-    VD.CHORD = CHORD
-    VD.SLOPE = SLOPE*1
-    VD.SLE   = SLE*1
-    geometry.vortex_distribution = VD
-=======
-    # generate vortex distribution 
     VD   = generate_vortex_distribution(geometry,settings)  
     
     
@@ -257,7 +164,53 @@
     ZETA         = VD.tangent_incidence_angle
     RK           = VD.chordwise_panel_number
     exposed_leading_edge_flag = VD.exposed_leading_edge_flag
->>>>>>> ea381116
+    YAH = VD.YAH*1.
+    ZAH = VD.ZAH
+    ZBH = VD.ZBH    
+    YBH = VD.YBH*1.
+    
+    XA1 = VD.XA1*1.
+    XB1 = VD.XB1*1.
+    YA1 = VD.YA1
+    YB1 = VD.YB1    
+    ZA1 = VD.ZA1
+    ZB1 = VD.ZB1 
+    
+    XA2 = VD.XA2
+    XB2 = VD.XB2
+    YA2 = VD.YA2
+    YB2 = VD.YB2    
+    ZA2 = VD.ZA2
+    ZB2 = VD.ZB2 
+    
+    XCH = VD.XCH
+    YCH = VD.YCH
+    ZCH = VD.ZCH
+    
+    XA_TE =  VD.XA_TE
+    XB_TE =  VD.XB_TE
+    YA_TE =  VD.YA_TE
+    YB_TE =  VD.YB_TE
+    ZA_TE =  VD.ZA_TE
+    ZB_TE =  VD.ZB_TE     
+
+    # additional VD preprocessing
+    # from here on, VD will also be used to hold some processed information about geometry
+    # for the easier passage of this information into functions
+    XBAR    = np.ones(sum(LE_ind)) * x_m
+    ZBAR    = np.ones(sum(LE_ind)) * z_m
+    
+    X1c   = (XA1+XB1)/2
+    X2c   = (XA2+XB2)/2
+    Z1c   = (ZA1+ZB1)/2
+    Z2c   = (ZA2+ZB2)/2
+    SLOPE = (Z2c - Z1c)/(X2c - X1c)
+    SLE   = SLOPE[LE_ind]
+    
+    VD.XBAR  = XBAR * 1
+    VD.ZBAR  = ZBAR * 1
+    VD.SLOPE = SLOPE*1
+    VD.SLE   = SLE*1
     
     # ---------------------------------------------------------------------------------------
     # STEP 10: Generate A and RHS matrices from VD and geometry
@@ -266,28 +219,17 @@
     phi   = np.arctan((VD.ZBC - VD.ZAC)/(VD.YBC - VD.YAC))*ones # dihedral angle 
     delta = np.arctan((VD.ZC - VD.ZCH)/((VD.XC - VD.XCH)*ones)) # mean camber surface angle 
 
-<<<<<<< HEAD
-    # Build the RHS vector 
-    rhs = compute_RHS_matrix(n_sw,n_cw,delta,phi,conditions,settings,geometry,pwm,ito,wdt,nts) 
+    # Build the RHS vector    
+    rhs = compute_RHS_matrix(delta,phi,conditions,settings,geometry,pwm,bemt_wake,ito,wdt,nts ) 
     RHS     = rhs.RHS*1
     ONSET   = rhs.ONSET*1
-=======
-    # Build the vector 
-
-    RHS  ,Vx_ind_total , Vz_ind_total , V_distribution , dt = compute_RHS_matrix(delta,phi,conditions,geometry,\
-                                                                                 pwm,bemt_wake,ito,wdt,nts )    
-
->>>>>>> ea381116
+
     
     # Build induced velocity matrix, C_mn
     # This is not affected by AoA, so we can use unique mach numbers only
     m_unique, inv = np.unique(mach,return_inverse=True)
     m_unique      = np.atleast_2d(m_unique).T
-<<<<<<< HEAD
-    C_mn_small, s, CHORD, RFLAG_small, ZETA, EW_small = compute_wing_induced_velocity(VD,n_sw,n_cw,m_unique)
-=======
-    C_mn_small, s, RFLAG_small = compute_wing_induced_velocity(VD,m_unique)
->>>>>>> ea381116
+    C_mn_small, s, RFLAG_small, EW_small = compute_wing_induced_velocity(VD,m_unique)
     
     C_mn  = C_mn_small[inv,:,:,:]
     RFLAG = RFLAG_small[inv,:]
@@ -329,7 +271,6 @@
     B2     = np.tile((mach**2 - 1),n_cp)
     SINALF = np.sin(aoa)
     COSALF = np.cos(aoa)
-<<<<<<< HEAD
     SINPSI = np.sin(PSI)
     COPSI  = np.cos(PSI)
     COSIN  = COSALF *SINPSI *2.0
@@ -339,32 +280,30 @@
     ROLL   = ROLLQ /VINF
     YAW    = YAWQ /VINF    
     
-=======
->>>>>>> ea381116
     CHORD  = CHORD[0,:]
-    CHORD_strip = CHORD[0::n_cw]     
+    CHORD_strip = CHORD[LE_ind]     
 
     # Panel Dihedral Angle, using AH and BH location. Similar to COD and SID (later) except for signs
-    D   = np.sqrt((YAH-YBH)**2+(ZAH-ZBH)**2)[0::n_cw]
-    COS_DL = (YBH-YAH)[0::n_cw]/D
-    SIN_DL = (ZBH-ZAH)[0::n_cw]/D
+    D   = np.sqrt((YAH-YBH)**2+(ZAH-ZBH)**2)[LE_ind]
+    COS_DL = (YBH-YAH)[LE_ind]/D
+    SIN_DL = (ZBH-ZAH)[LE_ind]/D
 
     # COMPUTE EFFECT OF SIDESLIP on DCP intermediate variables. needs change if cosine chorwise spacing added
     FORAXL = COSCOS
     FORLAT = COSIN
     
-    TAN_LE = (XB1[0:n_cp*n_w:n_cw] - XA1[0:n_cp*n_w:n_cw])/ \
-                np.sqrt((ZB1[0:n_cp*n_w:n_cw]-ZA1[0:n_cp*n_w:n_cw])**2 + \
-                        (YB1[0:n_cp*n_w:n_cw]-YA1[0:n_cp*n_w:n_cw])**2)  
+    TAN_LE = (XB1[LE_ind] - XA1[LE_ind])/ \
+                np.sqrt((ZB1[LE_ind]-ZA1[LE_ind])**2 + \
+                        (YB1[LE_ind]-YA1[LE_ind])**2)  
     TAN_TE = (XB_TE - XA_TE)/ np.sqrt((ZB_TE-ZA_TE)**2 + (YB_TE-YA_TE)**2) # _TE variables already have np.repeat built in 
-    TAN_LE = np.broadcast_to(np.repeat(TAN_LE,n_cw),np.shape(B2)) 
-    TAN_TE = np.broadcast_to(TAN_TE,np.shape(B2))    
+    TAN_LE = np.broadcast_to(np.repeat(TAN_LE,RNMAX[LE_ind]),np.shape(B2)) 
+    TAN_TE = np.broadcast_to(TAN_TE                         ,np.shape(B2))    
     
     TNL    = TAN_LE * 1 # VORLAX's SIGN variable not needed, as these are taken directly from geometry
     TNT    = TAN_TE * 1
     
-    XIA    = np.broadcast_to(np.tile(np.arange(n_cw)/RNMAX,     n_sw*n_w), np.shape(B2))
-    XIB    = np.broadcast_to(np.tile(np.arange(1,n_cw+1)/RNMAX, n_sw*n_w), np.shape(B2))
+    XIA    = np.broadcast_to((RK-1)/RNMAX, np.shape(B2))
+    XIB    = np.broadcast_to((RK  )/RNMAX, np.shape(B2))
     TANA   = TNL *(1. - XIA) + TNT *XIA
     TANB   = TNL *(1. - XIB) + TNT *XIB
     
@@ -373,7 +312,7 @@
     GANT   = (GFX*GAMMA).reshape(-1,n_sw, n_cw)
     GANT   = np.cumsum(GANT,axis=2).reshape(len_mach,-1)
     GANT   = np.roll(GANT,1)
-    GANT[:,::n_cw]   = 0 
+    GANT[:,LE_ind]   = 0 
     
     GLAT   = GANT *(TANA - TANB) - GFX *GAMMA *TANB
     cos_DL  = np.broadcast_to(np.repeat(COS_DL,n_cw),np.shape(B2))
@@ -401,33 +340,17 @@
     XA1[boolean], XB1[boolean] = XB1[boolean], XA1[boolean]
     YAH[boolean], YBH[boolean] = YBH[boolean], YAH[boolean]
 
-<<<<<<< HEAD
-    # Leading edge sweep and trailing edge sweep. VORLAX does it panel by panel. This will be spanwise.
+    # Leading edge sweep. VORLAX does it panel by panel. This will be spanwise.
     TLE = TAN_LE *1
-    T2  = TLE*TLE
-    STB = np.zeros_like(B2)
-    STB[B2<T2] = np.sqrt(T2[B2<T2]-B2[B2<T2])
-    STB = STB[:,0::n_cw]    
-    
-    # DL IS THE DIHEDRAL ANGLE (WITH RESPECT TO THE X-Y PLANE) OF
-    # THE IR STREAMWISE STRIP OF HORSESHOE VORTICES. 
-    COD = np.cos(phi[0,0::n_cw])  # Just the LE values
-    SID = np.sin(phi[0,0::n_cw])  # Just the LE values
-=======
-    # Leading edge sweep. VORLAX does it panel by panel. This will be spanwise.
-    TLE = (XB1[LE_ind] - XA1[LE_ind])/ np.sqrt((ZB1[LE_ind]-ZA1[LE_ind])**2 + (YB1[LE_ind]-YA1[LE_ind])**2)
-    
     B2_LE = B2[:,LE_ind]
     T2    = np.broadcast_to(TLE*TLE,np.shape(B2_LE))
     STB   = np.zeros_like(B2_LE)
     STB[B2_LE<T2] = np.sqrt(T2[B2_LE<T2]-B2_LE[B2_LE<T2])
-
-    # Panel Dihedral Angle, using AH and BH location
-    D   = np.sqrt((YAH-YBH)**2+(ZAH-ZBH)**2)[LE_ind]
-
-    #SID = ((ZBH-ZAH)[LE_ind]/D) # Just the LE values
-    COD = ((YBH-YAH)[LE_ind]/D) # Just the LE values
->>>>>>> ea381116
+    
+    # DL IS THE DIHEDRAL ANGLE (WITH RESPECT TO THE X-Y PLANE) OF
+    # THE IR STREAMWISE STRIP OF HORSESHOE VORTICES. 
+    COD = np.cos(phi[0,LE_ind])  # Just the LE values
+    SID = np.sin(phi[0,LE_ind])  # Just the LE values
 
     # Now on to each strip
     PION = 2.0 /RNMAX
@@ -450,15 +373,10 @@
     # (CHORDWISE) HORSESHOE SPAN.    
     SINF = ADC * DCP # The horshoe span lengths have been removed since VST/VSS == 1 always
 
-<<<<<<< HEAD
-    # Split into chordwise strengths and sum into strips
+    # Split into chordwise strengths and sum into strips    
     # SICPLE = COUPLE (ABOUT STRIP CENTERLINE) DUE TO SIDESLIP.
-    CNC    = np.array(np.split(np.reshape(SINF,(-1,n_cw)).sum(axis=1),len(mach)))
-    SICPLE = np.array(np.split(np.reshape(SINF*CORMED,(-1,n_cw)).sum(axis=1),len(mach)))
-=======
-    # Split into chordwise strengths and sum into strips    
-    CNC = np.add.reduceat(SINF,chord_breaks,axis=1)
->>>>>>> ea381116
+    CNC    = np.add.reduceat(SINF       ,chord_breaks,axis=1)
+    SICPLE = np.add.reduceat(SINF*CORMED,chord_breaks,axis=1)
 
     # COMPUTE SLOPE (TX) WITH RESPECT TO X-AXIS AT LOAD POINTS BY INTER
     # POLATING BETWEEN CONTROL POINTS AND TAKING INTO ACCOUNT THE LOCAL
@@ -469,23 +387,18 @@
     BMLE  = (XLE-XX)*SINF        # These are moment on each panel
 
     # Sum onto the panel
-<<<<<<< HEAD
-    CAXL = np.array(np.split(np.reshape(CAXL,(-1,n_cw)).sum(axis=1),len_mach))
-    BMLE = np.array(np.split(np.reshape(BMLE,(-1,n_cw)).sum(axis=1),len_mach))
-    
-    SICPLE *= (-1) * COSIN * COD * GAF
-=======
     CAXL = np.add.reduceat(CAXL,chord_breaks,axis=1)
     BMLE = np.add.reduceat(BMLE,chord_breaks,axis=1)
->>>>>>> ea381116
+    
+    SICPLE *= (-1) * COSIN * COD * GAF
+    DCP_LE = DCP[:,LE_ind]
        
-    DCP_LE = DCP[:,LE_ind]
     
     # COMPUTE LEADING EDGE THRUST COEFF. (CSUC) BY CALCULATING
     # THE TOTAL INDUCED FLOW AT THE LEADING EDGE. THIS COMPUTATION
     # ONLY PERFORMED FOR COSINE CHORDWISE SPACING (LAX = 0).    
     # ** TO DO ** Add cosine spacing (earlier in VLM) to properly capture the magnitude of these effects
-    CLE = compute_rotation_effects(settings, EW, GAMMA, len_mach, X, CHORD, XLE, XBAR, 
+    CLE = compute_rotation_effects(VD, settings, EW, GAMMA, len_mach, X, CHORD, XLE, XBAR, 
                                    rhs, COSINP, SINALF, PITCH, ROLL, YAW, STB, RNMAX)    
     
     # Leading edge suction multiplier. See documentation. This is a negative integer if used
@@ -499,22 +412,13 @@
     SPC[SPC_cond] = -1.
     SPC           = SPC * exposed_leading_edge_flag
     
-<<<<<<< HEAD
-    CLE  = CLE + 0.5* DCP_LE *np.sqrt(XLE)
+    CLE  = CLE + 0.5* DCP_LE *np.sqrt(XLE[LE_ind])
     CSUC = 0.5*np.pi*np.abs(SPC)*(CLE**2)*STB
 
     # TFX AND TFZ ARE THE COMPONENTS OF LEADING EDGE FORCE VECTOR ALONG
     # ALONG THE X AND Z BODY AXES.   
-    SLE  = SLOPE[0::n_cw]
-    ZETA = ZETA[0::n_cw] 
-=======
-    CLE  = 0.5* DCP_LE *np.sqrt(XLE[LE_ind])
-    CSUC = 0.5*np.pi*np.abs(SPC)*(CLE**2)*STB
-
-    # SLE is slope at leading edge
     SLE  = SLOPE[LE_ind]
     ZETA = ZETA[LE_ind]
->>>>>>> ea381116
     XCOS = np.broadcast_to(np.cos(SLE-ZETA),np.shape(DCP_LE))
     XSIN = np.broadcast_to(np.sin(SLE-ZETA),np.shape(DCP_LE))
     TFX  =  1.*XCOS
@@ -537,41 +441,27 @@
     # BFX, BFY, AND BFZ ARE THE COMPONENTS ALONG THE BODY AXES
     # OF THE STRIP FORCE CONTRIBUTION.
     BFX = -  CNC *FSIN + CAXL *FCOS
-    #BFY = - (CNC *FCOS + CAXL *FSIN) *SID
+    BFY = - (CNC *FCOS + CAXL *FSIN) *SID
     BFZ =   (CNC *FCOS + CAXL *FSIN) *COD
 
     # CONVERT CNC FROM CN INTO CNC (COEFF. *CHORD).
-<<<<<<< HEAD
-=======
-    CHORD_strip = CHORD[LE_ind]
->>>>>>> ea381116
     CNC  = CNC  * CHORD_strip
     BMLE = BMLE * CHORD_strip
 
     # BMX, BMY, AND BMZ ARE THE COMPONENTS ALONG THE BODY AXES
     # OF THE STRIP MOMENT (ABOUT MOM. REF. POINT) CONTRIBUTION.
-<<<<<<< HEAD
-    X      = ((VD.XAH+VD.XBH)/2)[0::n_cw]  # These are all LE values
-    Y      = ((VD.YAH+VD.YBH)/2)[0::n_cw]  # These are all LE values
-    Z      = ((VD.ZAH+VD.ZBH)/2)[0::n_cw]  # These are all LE values
+    X      = VD.XCH[LE_ind]  # These are all LE values
+    Y      = VD.YCH[LE_ind]  # These are all LE values
+    Z      = VD.ZCH[LE_ind]  # These are all LE values
     BMX    = BFZ * Y - BFY * (Z - ZBAR)
     BMX    = BMX + SICPLE
-=======
-    X      = VD.XCH[LE_ind]  # These are all LE values
-    #Y      = VD.YCH[LE_ind]  # These are all LE values
-    Z      = VD.ZCH[LE_ind]  # These are all LE values
-    XBAR   = np.ones(sum(LE_ind)) * x_m
-    ZBAR   = np.ones(sum(LE_ind)) * z_m
-    #BMX    = BFZ * Y - BFY * (Z - ZBAR)
->>>>>>> ea381116
     BMY    = BMLE * COD + BFX * (Z - ZBAR) - BFZ * (X - XBAR)
     BMZ    = BMLE * SID - BFX * Y + BFY * (X - XBAR)
     CDC    = BFZ * SINALF +  (BFX *COPSI + BFY *SINPSI) * COSALF
     CDC    = CDC * CHORD_strip
-<<<<<<< HEAD
     CMTC   = BMLE + CNC * (0.25 - XLE) #doesn't affect coefficients, but is in VORLAX
 
-    ES     = 2*s[0,0::n_cw]
+    ES     = 2*s[0,LE_ind]
     STRIP  = ES *CHORD_strip
     LIFT   = (BFZ *COSALF - (BFX *COPSI + BFY *SINPSI) *SINALF)*STRIP
     DRAG   = CDC*ES 
@@ -585,31 +475,9 @@
     # Now calculate the coefficients for each wing
     cl_y     = LIFT/CHORD_strip/ES
     cdi_y    = DRAG/CHORD_strip/ES
-    CL_wing  = np.array(np.split(np.reshape(LIFT,(-1,n_sw)).sum(axis=1),len(mach)))/SURF
-    CDi_wing = np.array(np.split(np.reshape(DRAG,(-1,n_sw)).sum(axis=1),len(mach)))/SURF
-    Cl_y     = np.swapaxes(np.array(np.array_split(cl_y,n_w,axis=1)),0,1) 
-    Cdi_y    = np.swapaxes(np.array(np.array_split(cdi_y,n_w,axis=1)),0,1)   
-    alpha_i = np.arctan(Cdi_y/Cl_y) 
-=======
-
-    ES    = 2*s[0,LE_ind]
-    STRIP = ES *CHORD_strip
-    LIFT  = (BFZ *COSALF - BFX *SINALF)*STRIP
-    DRAG  = CDC*ES 
-
-    MOMENT = STRIP *BMY
-
-    # Now calculate the coefficients for each wing and in total
-    cl_y     = LIFT/CHORD_strip/ES
-    cdi_y    = DRAG/CHORD_strip/ES
     CL_wing  = np.add.reduceat(LIFT,span_breaks,axis=1)/SURF
     CDi_wing = np.add.reduceat(DRAG,span_breaks,axis=1)/SURF
-    CL       = np.atleast_2d(np.sum(LIFT,axis=1)/SREF).T
-    CDi      = np.atleast_2d(np.sum(DRAG,axis=1)/SREF).T
-    CM       = np.atleast_2d(np.sum(MOMENT,axis=1)/SREF).T/c_bar
-
     alpha_i = np.hsplit(np.arctan(cdi_y/cl_y),span_breaks[1:])
->>>>>>> ea381116
     
     # Now calculate total coefficients
     CL       = np.atleast_2d(np.sum(LIFT,axis=1)/SREF).T          # CLTOT in VORLAX
@@ -653,10 +521,12 @@
     return results
 
 
-def compute_rotation_effects(settings, EW_small, GAMMA, len_mach, X, CHORD, XLE, XBAR, 
+def compute_rotation_effects(VD, settings, EW_small, GAMMA, len_mach, X, CHORD, XLE, XBAR, 
                              rhs, COSINP, SINALF, PITCH, ROLL, YAW, STB, RNMAX):
     spacing     = settings.spanwise_cosine_spacing
-    n_cw        = settings.number_chordwise_vortices
+    n_cw        = VD.n_cw
+    LE_ind      = VD.leading_edge_indices
+    RNMAX       = VD.panels_per_strip
 
     # Normally, VORLAX skips this calculation for linear chordwise spacing (the if statement below). 
     # However, since the trends are correct, albeit underestimated, this calculation is being forced
@@ -667,7 +537,7 @@
     
     # Computate rotational effects (pitch, roll, yaw rates) on LE suction
     # pick leading edge strip values for EW and reshape GAMMA -> gamma accordingly
-    EW    = EW_small[: ,0::n_cw, :]
+    EW    = EW_small[: ,LE_ind, :]
     n_tot_strips = EW.shape[1]
     gamma = np.array(np.split(np.repeat(GAMMA, n_tot_strips, axis=0), len_mach))
     CLE = (EW*gamma).sum(axis=2)
@@ -677,9 +547,9 @@
     # LOCATE VORTEX LATTICE CONTROL POINT WITH RESPECT TO THE
     # ROTATION CENTER (XBAR, 0, ZBAR). THE RELATIVE COORDINATES
     # ARE XGIRO, YGIRO, AND ZGIRO. 
-    XGIRO = X - CHORD*XLE - np.repeat(XBAR, n_cw)
+    XGIRO = X - CHORD*XLE - np.repeat(XBAR, RNMAX[LE_ind])
     YGIRO = rhs.YGIRO
-    ZGIRO = rhs.ZGIRO  
+    ZGIRO = rhs.ZGIRO
     
     # VX, VY, VZ ARE THE FLOW ONSET VELOCITY COMPONENTS AT THE LEADING
     # EDGE (STRIP MIDPOINT). VX, VY, VZ AND THE ROTATION RATES ARE
@@ -693,7 +563,7 @@
     # EFFINC = COMPONENT OF ONSET FLOW ALONG NORMAL TO CAMBERLINE AT
     #          LEADING EDGE.
     EFFINC = VX *rhs.SCNTL + VY *rhs.CCNTL *rhs.SID - VZ *rhs.CCNTL *rhs.COD 
-    CLE = CLE - EFFINC[:,0::n_cw] 
+    CLE = CLE - EFFINC[:,LE_ind] 
     CLE = np.where(STB > 0, CLE /RNMAX /STB, CLE)
     
     return CLE
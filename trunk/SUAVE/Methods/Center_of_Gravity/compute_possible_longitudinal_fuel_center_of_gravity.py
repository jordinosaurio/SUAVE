--- conflicted
+++ resolved
@@ -90,16 +90,8 @@
     tank_masses = np.zeros(len(fuel_tanks))
     
     for i,tank in enumerate(fuel_tanks):
-<<<<<<< HEAD
         tank_cgs[i]    = tank.mass_properties.center_of_gravity[0]
         tank_masses[i] = tank.mass_properties.fuel_mass_when_full
-        
-    #tank_cgs = np.array([0,1,2])
-    #tank_masses = np.array([1,1,1])
-=======
-        tank_cgs[i]    = tank.mass_properties.center_of_gravity[0,0]
-        tank_masses[i] = tank.mass_properties.full_fuel_mass
->>>>>>> 75aa0507
     
     max_mass = np.sum(tank_masses)
     

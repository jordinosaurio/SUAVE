## @ingroup Methods-Missions-Segments
# optimize.py
# 
# Created:  Dec 2016, E. Botero
# Modified: Jun 2017, E. Botero
#           Mar 2020, M. Clarke
#           Apr 2020, M. Clarke

# ----------------------------------------------------------------------
#  Imports
# ----------------------------------------------------------------------

import scipy.optimize as opt
import numpy as np

from SUAVE.Core.Arrays import array_type
from SUAVE.Core import Units

# ----------------------------------------------------------------------
#  Converge Root
# ----------------------------------------------------------------------

## @ingroup Methods-Missions-Segments
def converge_opt(segment):
    """Interfaces the mission to an optimization algorithm

    Assumptions:
    N/A

    Source:
    N/A

    Inputs:
    state.unknowns                     [Data]
    segment                            [Data]
    segment.algorithm                  [string]

    Outputs:
    state.unknowns                     [Any]

    Properties Used:
    N/A
    """     
    
    # pack up the array
    unknowns = segment.state.unknowns.pack_array()
    
    # Have the optimizer call the wrapper
    obj       = lambda unknowns:get_objective(unknowns,segment)   
    econ      = lambda unknowns:get_econstraints(unknowns,segment) 
    iecon     = lambda unknowns:get_ieconstraints(unknowns,segment)
    
    # Setup the bnds of the problem
    bnds = make_bnds(unknowns, segment)
    
    # Solve the problem, based on chosen algorithm
    if segment.algorithm == 'SLSQP':
        unknowns = opt.fmin_slsqp(obj,unknowns,f_eqcons=econ,f_ieqcons=iecon,bounds=bnds,iter=2000)
        
    elif segment.algorithm == 'SNOPT':
        
        # SNOPT imports
        import pyOpt
        import pyOpt.pySNOPT    
        
        # Have the optimizer call the wrapper
        obj_pyopt = lambda unknowns:get_problem_pyopt(unknowns,segment) 
    
        opt_prob = pyOpt.Optimization('SUAVE',obj_pyopt)
        opt_prob.addObj(segment.objective)
    
        for ii in range(0,len(unknowns)):
            lbd = (bnds[ii][0])
            ubd = (bnds[ii][1])
            vartype = 'c'
            opt_prob.addVar(str(ii),vartype,lower=lbd,upper=ubd,value=unknowns[ii])  
    
        # Setup constraints
        segment_points = segment.state.numerics.number_control_points
        for ii in range(0,2*segment_points):
            opt_prob.addCon(str(ii), type='e', equal=0.)
        for ii in range(0,5*segment_points-1):
            opt_prob.addCon(str(ii+segment_points*2), type='i', lower=0.,upper=np.inf)
    
        print(opt_prob)
    
        snopt = pyOpt.pySNOPT.SNOPT()    
        snopt.setOption('Function precision',1.e-6)
        snopt.setOption('Major optimality tolerance',1.e-3)
        outputs = snopt(opt_prob,sens_step=1.e-12) 
    
<<<<<<< HEAD
        print outputs
        print opt_prob.solution(0)
        
        unknowns = outputs[1]
        
    # run once more to be sure you've run the optimal solution
    get_objective(unknowns,(segment,state))
=======
        print(outputs)
        print(opt_prob.solution(0))
>>>>>>> 947a17da

    return
    
# ----------------------------------------------------------------------
#  Helper Functions
# ----------------------------------------------------------------------
    
## @ingroup Methods-Missions-Segments
def get_objective(unknowns, segment):
    """ Runs the mission if the objective value is needed
    
        Assumptions:
        N/A
        
        Inputs:
        state.unknowns      [Data]
    
        Outputs:
        objective           [float]

        Properties Used:
        N/A
                                
    """      
    
    if isinstance(unknowns,array_type):
        segment.state.unknowns.unpack_array(unknowns)
    else:
        segment.state.unknowns = unknowns
        
    if not np.all(segment.state.inputs_last == segment.state.unknowns):       
        segment.process.iterate(segment)
        
    objective = segment.state.objective_value
    
    return objective

## @ingroup Methods-Missions-Segments
def get_econstraints(unknowns, segment):
    """ Runs the mission if the equality constraint values are needed
    
        Assumptions:
        N/A
        
        Inputs:
        state.unknowns      [Data]
            
        Outputs:
        constraints          [array]

        Properties Used:
        N/A
                                
    """       
    
    if isinstance(unknowns,array_type):
        segment.state.unknowns.unpack_array(unknowns)
    else:
        segment.state.unknowns = unknowns
        
    if not np.all(segment.state.inputs_last == segment.state.unknowns):       
        segment.process.iterate(segment)

    constraints = segment.state.constraint_values
    
    return constraints

## @ingroup Methods-Missions-Segments
def make_bnds(unknowns, segment):
    """ Automatically sets the bounds of the optimization.
    
        Assumptions:
        Restricts throttle to between 0 and 100%
        Restricts body angle from 0 to pi/2 radians
        Restricts flight path angle from 0 to pi/2 radians
        
        Inputs:
        none
            
        Outputs:
        bnds

        Properties Used:
        N/A
                                
    """      

    ones    = segment.state.ones_row(1)
    ones_m1 = segment.state.ones_row_m1(1)
    ones_m2 = segment.state.ones_row_m2(1)
    
    throttle_bnds = ones*(0.,1.)
    body_angle    = ones*(-np.pi/8., np.pi/8.)
    gamma         = ones*(-np.pi/8., np.pi/8.)
    
    if segment.air_speed_end is None:
        vels      = ones_m1*(0.,200.)
    elif segment.air_speed_end is not None:    
        vels      = ones_m2*(0.,2000.)
    
<<<<<<< HEAD
    #bnds = np.vstack([vels,throttle_bnds,gamma,body_angle])
    bnds = np.vstack([vels,gamma,body_angle])
=======
    bnds = np.vstack([throttle_bnds,gamma,body_angle,vels])
>>>>>>> 947a17da
    
    bnds = list(map(tuple, bnds))
    
    return bnds

## @ingroup Methods-Missions-Segments
def get_ieconstraints(unknowns, segment):
    """ Runs the mission if the inequality constraint values are needed, these are specific to a climb
    
        Assumptions:
        Time only goes forward
        CL is less than a specified limit
        CL is greater than zero
        All altitudes are greater than zero
        The vehicle accelerates not decelerates
        
        Inputs:
        state.unknowns      [Data]
            
        Outputs:
        constraints          [array]

        Properties Used:
        N/A
                                
    """      

    if isinstance(unknowns,array_type):
        segment.state.unknowns.unpack_array(unknowns)
    else:
        segment.state.unknowns = unknowns
        
<<<<<<< HEAD
    if not np.all(state.inputs_last == state.unknowns):       
        segment.process.iterate(segment,state)
        
    alt_scale = np.max([segment.altitude_start,segment.altitude_end,1.])
    
    # Time goes forward, not backward
    t_final = state.conditions.frames.inertial.time[-1,0]
    time_con = (state.conditions.frames.inertial.time[1:,0] - state.conditions.frames.inertial.time[0:-1,0])/np.abs(t_final)
=======
    if not np.all(segment.state.inputs_last == segment.state.unknowns):
        segment.process.iterate(segment)
    
    # Time goes forward, not backward
    t_final = segment.state.conditions.frames.inertial.time[-1,0]
    time_con = (segment.state.conditions.frames.inertial.time[1:,0] - segment.state.conditions.frames.inertial.time[0:-1,0])/t_final
>>>>>>> 947a17da
    
    # Less than a specified CL limit
    lift_coefficient_limit = segment.lift_coefficient_limit
    CL_con = (lift_coefficient_limit  - segment.state.conditions.aerodynamics.lift_coefficient[:,0])/lift_coefficient_limit
    
    CL_con2   = segment.state.conditions.aerodynamics.lift_coefficient[:,0]
    
    # Altitudes are greater than 0
<<<<<<< HEAD
    alt_con = state.conditions.freestream.altitude[:,0]/alt_scale
=======
    alt_con = segment.state.conditions.freestream.altitude[:,0]/segment.altitude_end
    
    # Acceleration constraint, go faster not slower
    acc_con   = segment.state.conditions.frames.inertial.acceleration_vector[:,0]
>>>>>>> 947a17da
    
    constraints = np.concatenate((time_con,CL_con,CL_con2,alt_con,acc_con))
    
    return constraints

## @ingroup Methods-Missions-Segments
def get_problem_pyopt(unknowns, segment):
    """ Runs the mission and obtains the objective and all constraints. This is formatted for pyopt
    
        Assumptions:
        Time only goes forward
        CL is less than a specified limit
        All altitudes are greater than zero
        
        Inputs:
        state.unknowns      [Data]
    
        Outputs:
        obj                 [float]
        con                 [array]
        fail                [boolean]

        Properties Used:
        N/A
                                
    """       

    if isinstance(unknowns,array_type):
        segment.state.unknowns.unpack_array(unknowns)
    else:
        segment.state.unknowns = unknowns
        
    if not np.all(segment.state.inputs_last == segment.state.unknowns):
        segment.process.iterate(segment)
        
    obj      = segment.state.objective_value
    
    # Time goes forward, not backward
<<<<<<< HEAD
    t_final  = state.conditions.frames.inertial.time[-1,0]
    time_con = (state.conditions.frames.inertial.time[1:,0] - state.conditions.frames.inertial.time[0:-1,0])/np.abs(t_final)
=======
    t_final  = segment.state.conditions.frames.inertial.time[-1,0]
    time_con = (segment.state.conditions.frames.inertial.time[1:,0] - segment.state.conditions.frames.inertial.time[0:-1,0])/t_final
>>>>>>> 947a17da
    
    # Less than a specified CL limit
    lift_coefficient_limit = segment.lift_coefficient_limit 
    CL_con   = (lift_coefficient_limit  - segment.state.conditions.aerodynamics.lift_coefficient[:,0])/lift_coefficient_limit
    
    CL_con2   = segment.state.conditions.aerodynamics.lift_coefficient[:,0]
    
    # Altitudes are greater than 0
<<<<<<< HEAD
    alt_scale = np.max([segment.altitude_start,segment.altitude_end,1.])
    alt_con   = state.conditions.freestream.altitude[:,0]/alt_scale
=======
    alt_con = segment.state.conditions.freestream.altitude[:,0]/segment.altitude_end
    
    # Acceleration constraint, go faster not slower
    acc_con   = segment.state.conditions.frames.inertial.acceleration_vector[:,0]
>>>>>>> 947a17da
    
    # Put the equality and inequality constraints together
    constraints = np.concatenate((segment.state.constraint_values,time_con,CL_con,alt_con,acc_con,CL_con2))
    
    
    obj   = segment.state.objective_value
    const = constraints.tolist()
    fail  = np.array(np.isnan(obj) or np.isnan(np.array(const).any())).astype(int)    
    
    return obj,const,fail<|MERGE_RESOLUTION|>--- conflicted
+++ resolved
@@ -89,18 +89,8 @@
         snopt.setOption('Major optimality tolerance',1.e-3)
         outputs = snopt(opt_prob,sens_step=1.e-12) 
     
-<<<<<<< HEAD
-        print outputs
-        print opt_prob.solution(0)
-        
-        unknowns = outputs[1]
-        
-    # run once more to be sure you've run the optimal solution
-    get_objective(unknowns,(segment,state))
-=======
         print(outputs)
         print(opt_prob.solution(0))
->>>>>>> 947a17da
 
     return
     
@@ -201,12 +191,7 @@
     elif segment.air_speed_end is not None:    
         vels      = ones_m2*(0.,2000.)
     
-<<<<<<< HEAD
-    #bnds = np.vstack([vels,throttle_bnds,gamma,body_angle])
-    bnds = np.vstack([vels,gamma,body_angle])
-=======
     bnds = np.vstack([throttle_bnds,gamma,body_angle,vels])
->>>>>>> 947a17da
     
     bnds = list(map(tuple, bnds))
     
@@ -239,8 +224,7 @@
     else:
         segment.state.unknowns = unknowns
         
-<<<<<<< HEAD
-    if not np.all(state.inputs_last == state.unknowns):       
+    if not np.all(state.inputs_last == state.unknowns):
         segment.process.iterate(segment,state)
         
     alt_scale = np.max([segment.altitude_start,segment.altitude_end,1.])
@@ -248,14 +232,6 @@
     # Time goes forward, not backward
     t_final = state.conditions.frames.inertial.time[-1,0]
     time_con = (state.conditions.frames.inertial.time[1:,0] - state.conditions.frames.inertial.time[0:-1,0])/np.abs(t_final)
-=======
-    if not np.all(segment.state.inputs_last == segment.state.unknowns):
-        segment.process.iterate(segment)
-    
-    # Time goes forward, not backward
-    t_final = segment.state.conditions.frames.inertial.time[-1,0]
-    time_con = (segment.state.conditions.frames.inertial.time[1:,0] - segment.state.conditions.frames.inertial.time[0:-1,0])/t_final
->>>>>>> 947a17da
     
     # Less than a specified CL limit
     lift_coefficient_limit = segment.lift_coefficient_limit
@@ -263,15 +239,10 @@
     
     CL_con2   = segment.state.conditions.aerodynamics.lift_coefficient[:,0]
     
-    # Altitudes are greater than 0
-<<<<<<< HEAD
     alt_con = state.conditions.freestream.altitude[:,0]/alt_scale
-=======
-    alt_con = segment.state.conditions.freestream.altitude[:,0]/segment.altitude_end
-    
+
     # Acceleration constraint, go faster not slower
     acc_con   = segment.state.conditions.frames.inertial.acceleration_vector[:,0]
->>>>>>> 947a17da
     
     constraints = np.concatenate((time_con,CL_con,CL_con2,alt_con,acc_con))
     
@@ -310,13 +281,8 @@
     obj      = segment.state.objective_value
     
     # Time goes forward, not backward
-<<<<<<< HEAD
     t_final  = state.conditions.frames.inertial.time[-1,0]
     time_con = (state.conditions.frames.inertial.time[1:,0] - state.conditions.frames.inertial.time[0:-1,0])/np.abs(t_final)
-=======
-    t_final  = segment.state.conditions.frames.inertial.time[-1,0]
-    time_con = (segment.state.conditions.frames.inertial.time[1:,0] - segment.state.conditions.frames.inertial.time[0:-1,0])/t_final
->>>>>>> 947a17da
     
     # Less than a specified CL limit
     lift_coefficient_limit = segment.lift_coefficient_limit 
@@ -325,15 +291,11 @@
     CL_con2   = segment.state.conditions.aerodynamics.lift_coefficient[:,0]
     
     # Altitudes are greater than 0
-<<<<<<< HEAD
     alt_scale = np.max([segment.altitude_start,segment.altitude_end,1.])
     alt_con   = state.conditions.freestream.altitude[:,0]/alt_scale
-=======
-    alt_con = segment.state.conditions.freestream.altitude[:,0]/segment.altitude_end
     
     # Acceleration constraint, go faster not slower
     acc_con   = segment.state.conditions.frames.inertial.acceleration_vector[:,0]
->>>>>>> 947a17da
     
     # Put the equality and inequality constraints together
     constraints = np.concatenate((segment.state.constraint_values,time_con,CL_con,alt_con,acc_con,CL_con2))

## @ingroup Components-Energy-Networks
# Battery_Ducted_Fan.py
#
# Created:  Sep 2014, M. Vegh
# Modified: Jan 2016, T. MacDonald
#           Apr 2019, C. McMillan
#           Apr 2021, M. Clarke

# ----------------------------------------------------------------------
#  Imports
# ----------------------------------------------------------------------

# package imports
import numpy as np
from .Network import Network

# ----------------------------------------------------------------------
#  Network
# ----------------------------------------------------------------------

## @ingroup Components-Energy-Networks
class Battery_Ducted_Fan(Network):
    """ Simply connects a battery to a ducted fan, with an assumed motor efficiency
    
        Assumptions:
        None
        
        Source:
        None
    """
    
    def __defaults__(self):
        """ This sets the default values for the network to function.
            This network operates slightly different than most as it attaches a propulsor to the net.
    
            Assumptions:
            
    
            Source:
            N/A
    
            Inputs:
            None
    
            Outputs:
            None
    
            Properties Used:
            N/A
        """         

        self.propulsor                 = None
        self.battery                   = None
        self.motor_efficiency          = 1.0
        self.tag                       = 'Battery_Ducted_Fan'
        self.number_of_engines         = 0.
        self.nacelle_diameter          = 0.
        self.esc                       = None
        self.avionics                  = None
        self.payload                   = None
        self.voltage                   = None
        self.tag                       = 'Network'
        self.generative_design_minimum = 0

    # manage process with a driver function
    def evaluate_thrust(self,state):
        """ Calculate thrust given the current state of the vehicle
    
            Assumptions:
            Constant mass batteries
            ESC input voltage is constant at max battery voltage
            
    
            Source:
            N/A
    
            Inputs:
            state [state()]
    
            Outputs:
            results.thrust_force_vector [newtons]
            results.vehicle_mass_rate   [kg/s]
    
            Properties Used:
            Defaulted values
        """ 

         # unpack
        conditions    = state.conditions
        numerics      = state.numerics
        esc           = self.esc
        avionics      = self.avionics
        payload       = self.payload  
        propulsor     = self.propulsor
        battery       = self.battery
        D             = numerics.time.differentiate        
        battery_data  = battery.discharge_performance_map

    
        # Set battery energy
        battery.current_energy      = conditions.propulsion.battery_energy
        battery.pack_temperature    = conditions.propulsion.battery_pack_temperature
        battery.charge_throughput   = conditions.propulsion.battery_cumulative_charge_throughput     
        battery.age_in_days         = conditions.propulsion.battery_age_in_days  
        battery.R_growth_factor     = conditions.propulsion.battery_resistance_growth_factor
        battery.E_growth_factor     = conditions.propulsion.battery_capacity_fade_factor 
        battery.max_energy          = conditions.propulsion.battery_max_aged_energy 
        
        # update ambient temperature based on altitude
        battery.ambient_temperature                   = conditions.freestream.temperature   
        battery.cooling_fluid.thermal_conductivity    = conditions.freestream.thermal_conductivity
        battery.cooling_fluid.kinematic_viscosity     = conditions.freestream.kinematic_viscosity
        battery.cooling_fluid.density                 = conditions.freestream.density
         
        battery.battery_thevenin_voltage              = 0             
        battery.temperature                           = conditions.propulsion.battery_pack_temperature
             
        # Calculate ducted fan power
        results             = propulsor.evaluate_thrust(state)
        propulsive_power    = np.reshape(results.power, (-1,1))
        motor_power         = propulsive_power/self.motor_efficiency 

        # Run the ESC
        esc.inputs.voltagein    = self.voltage
        esc.voltageout(conditions)
        esc.inputs.currentout   = motor_power/esc.outputs.voltageout
        esc.currentin(conditions)
        esc_power               = esc.inputs.voltagein*esc.outputs.currentin
        
        # Run the avionics
        avionics.power()

        # Run the payload
        payload.power()

        # Calculate avionics and payload power
        avionics_payload_power = avionics.outputs.power + payload.outputs.power

        # Calculate avionics and payload current
        avionics_payload_current = avionics_payload_power/self.voltage

        # link to the battery
        battery.inputs.current  = esc.outputs.currentin + avionics_payload_current 
        battery.inputs.power_in = -(esc_power + avionics_payload_power)
        battery.energy_discharge(numerics)        
    
        # No mass gaining batteries
        mdot = np.zeros(np.shape(conditions.freestream.velocity))

        # Pack the conditions for outputs
        current              = esc.outputs.currentin
        battery_power_draw   = battery.inputs.power_in
        battery_energy       = battery.current_energy
        voltage_open_circuit = battery.voltage_open_circuit
<<<<<<< HEAD

        conditions.propulsion.current              = current
        conditions.propulsion.battery_power_draw   = battery_draw
        conditions.propulsion.battery_energy       = battery_energy
        conditions.propulsion.voltage_open_circuit = voltage_open_circuit
=======
          
        conditions.propulsion.current                      = current
        conditions.propulsion.battery_draw                 = battery_draw
        conditions.propulsion.battery_energy               = battery_energy
        conditions.propulsion.battery_voltage_open_circuit = voltage_open_circuit
>>>>>>> 7114914f
        
        results.vehicle_mass_rate   = mdot
        return results
            
    __call__ = evaluate_thrust<|MERGE_RESOLUTION|>--- conflicted
+++ resolved
@@ -51,7 +51,7 @@
 
         self.propulsor                 = None
         self.battery                   = None
-        self.motor_efficiency          = 1.0
+        self.motor_efficiency          = 0.0
         self.tag                       = 'Battery_Ducted_Fan'
         self.number_of_engines         = 0.
         self.nacelle_diameter          = 0.
@@ -86,35 +86,18 @@
         """ 
 
          # unpack
-        conditions    = state.conditions
-        numerics      = state.numerics
-        esc           = self.esc
-        avionics      = self.avionics
-        payload       = self.payload  
-        propulsor     = self.propulsor
-        battery       = self.battery
-        D             = numerics.time.differentiate        
-        battery_data  = battery.discharge_performance_map
+        conditions = state.conditions
+        numerics   = state.numerics
+        esc        = self.esc
+        avionics   = self.avionics
+        payload    = self.payload 
+        battery    = self.battery
+        propulsor  = self.propulsor
+        battery    = self.battery
 
-    
         # Set battery energy
-        battery.current_energy      = conditions.propulsion.battery_energy
-        battery.pack_temperature    = conditions.propulsion.battery_pack_temperature
-        battery.charge_throughput   = conditions.propulsion.battery_cumulative_charge_throughput     
-        battery.age_in_days         = conditions.propulsion.battery_age_in_days  
-        battery.R_growth_factor     = conditions.propulsion.battery_resistance_growth_factor
-        battery.E_growth_factor     = conditions.propulsion.battery_capacity_fade_factor 
-        battery.max_energy          = conditions.propulsion.battery_max_aged_energy 
-        
-        # update ambient temperature based on altitude
-        battery.ambient_temperature                   = conditions.freestream.temperature   
-        battery.cooling_fluid.thermal_conductivity    = conditions.freestream.thermal_conductivity
-        battery.cooling_fluid.kinematic_viscosity     = conditions.freestream.kinematic_viscosity
-        battery.cooling_fluid.density                 = conditions.freestream.density
-         
-        battery.battery_thevenin_voltage              = 0             
-        battery.temperature                           = conditions.propulsion.battery_pack_temperature
-             
+        battery.current_energy = conditions.propulsion.battery_energy
+
         # Calculate ducted fan power
         results             = propulsor.evaluate_thrust(state)
         propulsive_power    = np.reshape(results.power, (-1,1))
@@ -142,29 +125,21 @@
         # link to the battery
         battery.inputs.current  = esc.outputs.currentin + avionics_payload_current 
         battery.inputs.power_in = -(esc_power + avionics_payload_power)
-        battery.energy_discharge(numerics)        
+        battery.energy_calc(numerics)        
     
         # No mass gaining batteries
         mdot = np.zeros(np.shape(conditions.freestream.velocity))
 
         # Pack the conditions for outputs
         current              = esc.outputs.currentin
-        battery_power_draw   = battery.inputs.power_in
+        battery_draw         = battery.inputs.power_in 
         battery_energy       = battery.current_energy
         voltage_open_circuit = battery.voltage_open_circuit
-<<<<<<< HEAD
-
-        conditions.propulsion.current              = current
-        conditions.propulsion.battery_power_draw   = battery_draw
-        conditions.propulsion.battery_energy       = battery_energy
-        conditions.propulsion.voltage_open_circuit = voltage_open_circuit
-=======
           
         conditions.propulsion.current                      = current
         conditions.propulsion.battery_draw                 = battery_draw
         conditions.propulsion.battery_energy               = battery_energy
         conditions.propulsion.battery_voltage_open_circuit = voltage_open_circuit
->>>>>>> 7114914f
         
         results.vehicle_mass_rate   = mdot
         return results

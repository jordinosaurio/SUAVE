--- conflicted
+++ resolved
@@ -1,9 +1,5 @@
-# classes
-<<<<<<< HEAD
+# classes
+
 from Solar_Network import Solar_Network
 from Basic_Battery_Network import Basic_Battery_Network
-
-=======
-from Solar_Network import Solar_Network
-from Turbofan_Network import Turbofan_Network
->>>>>>> 5f3b3747
+from Turbofan_Network import Turbofan_Network
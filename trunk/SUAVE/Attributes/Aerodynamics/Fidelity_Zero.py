--- conflicted
+++ resolved
@@ -1,237 +1,226 @@
-# Fidelity_Zero.py
-# 
-# Created:  Trent, Nov 2013
-# Modified: Trent, Anil, Tarik, Feb 2014       
-
-
-# ----------------------------------------------------------------------
-#  Imports
-# ----------------------------------------------------------------------
-
-# SUAVE imports
-
-import SUAVE
-
-from SUAVE.Structure import Data
-from SUAVE.Attributes import Units
-
-from SUAVE.Methods.Aerodynamics.Lift.weissenger_vortex_lattice import weissinger_vortex_lattice
-#from SUAVE.Methods.Aerodynamics.Lift import compute_aircraft_lift
-from SUAVE.Methods.Aerodynamics.Drag import compute_aircraft_drag
-from SUAVE.Attributes.Aerodynamics.Aerodynamics_1d_Surrogate import Aerodynamics_1d_Surrogate
-
-
-# local imports
-from Aerodynamics_Surrogate import Aerodynamics_Surrogate
-from Configuration   import Configuration
-from Conditions      import Conditions
-from Geometry        import Geometry
-
-# python imports
-import os, sys, shutil
-from copy import deepcopy
-from warnings import warn
-
-# package imports
-import numpy as np
-import scipy as sp
-
-
-# ----------------------------------------------------------------------
-#  Class
-# ----------------------------------------------------------------------
-
-class Fidelity_Zero(Aerodynamics_Surrogate):
-    """ SUAVE.Attributes.Aerodynamics.Fidelity_Zero
-        aerodynamic model that builds a surrogate model for clean wing 
-        lift, using vortex lattice, and various handbook methods
-        for everything else
-        
-        this class is callable, see self.__call__
-        
-    """
-    
-    def __defaults__(self):
-        
-        self.tag = 'Fidelity_Zero'
-        
-        self.geometry      = Geometry()
-        
-        self.configuration = Configuration()
-
-        # correction factors
-        self.configuration.fuselage_lift_correction           = 1.14
-        self.configuration.trim_drag_correction_factor        = 1.02
-        self.configuration.wing_parasite_drag_form_factor     = 1.1
-        self.configuration.fuselage_parasite_drag_form_factor = 2.3
-        self.configuration.aircraft_span_efficiency_factor    = 0.78
-        
-        # vortex lattice configurations
-        self.configuration.number_panels_spanwise  = 5
-        self.configuration.number_panels_chordwise = 1
-        
-        #self.conditions_table = Conditions(
-            #angle_of_attack = np.array([-10.,-5.,0.,5.,10.]) * Units.deg ,
-        #)
-        self.conditions_table = Conditions(
-            angle_of_attack = np.array([-10.,-5.,0.,5.,10.]) * Units.deg ,
-        )        
-        
-        self.models = Data()
-        
-        
-    def initialize(self,vehicle):
-                        
-        # unpack
-        conditions_table = self.conditions_table
-        geometry         = self.geometry
-        configuration    = self.configuration
-        #
-        AoA = conditions_table.angle_of_attack
-        n_conditions = len(AoA)
-        
-        # copy geometry
-        for k in ['fuselages','wings','propulsors']:
-            geometry[k] = deepcopy(vehicle[k])
-        
-        # reference area
-        geometry.reference_area = vehicle.reference_area
-              
-        
-        # arrays
-        CL  = np.zeros_like(AoA)
-        
-        # condition input, local, do not keep
-        konditions = Conditions()
-        konditions.aerodynamics = Data()
-        
-        # calculate aerodynamics for table
-        for i in xrange(n_conditions):
-            
-            # overriding conditions, thus the name mangling
-            konditions.aerodynamics.angle_of_attack = AoA[i]
-            
-            # these functions are inherited from Aerodynamics() or overridden
-            CL[i] = calculate_lift_vortex_lattice(konditions, configuration, geometry)
-
-            
-        # store table
-        conditions_table.lift_coefficient = CL
-        
-        # build surrogate
-        self.build_surrogate()
-        
-        return
-        
-    #: def initialize()    
-    def build_surrogate(self):
-        
-        # unpack data
-        conditions_table = self.conditions_table
-        AoA_data = conditions_table.angle_of_attack
-        #
-        CL_data  = conditions_table.lift_coefficient
-        
-        # pack for surrogate
-        X_data = np.array([AoA_data]).T 
-        
-        X_data = np.reshape(X_data,-1)
-        
-        # assign models
-<<<<<<< HEAD
-        #Interpolation = Aerodynamics_1d_Surrogate.Interpolation(X_data,CL_data)
-        Interpolation = np.poly1d(np.polyfit(X_data,CL_data,1))
-=======
-        X_data = np.reshape(X_data,-1)
-        # assign models
-        #Interpolation = Aerodynamics_1d_Surrogate.Interpolation(X_data,CL_data)
-        Interpolation = np.poly1d(np.polyfit(X_data, CL_data ,1))
->>>>>>> 55e621e6
-        
-        #Interpolation = Fidelity_Zero.Interpolation
-        self.models.lift_coefficient = Interpolation
-        
-        # assign to configuration
-        self.configuration.surrogate_models = self.models
-                
-        return
-        
-    #: def build_surrogate()
-        
-    def __call__(self,conditions):
-        """ process vehicle to setup geometry, condititon and configuration
-            
-            Inputs:
-                conditions - DataDict() of aerodynamic conditions
-                
-            Outputs:
-                CL - array of lift coefficients, same size as alpha 
-                CD - array of drag coefficients, same size as alpha
-                
-            Assumptions:
-                linear intperolation surrogate model on Mach, Angle of Attack 
-                    and Reynolds number
-                locations outside the surrogate's table are held to nearest data
-                no changes to initial geometry or configuration
-                
-        """
-        
-        # unpack
-        configuration = self.configuration
-        geometry      = self.geometry
-        q             = conditions.freestream.dynamic_pressure
-        Sref          = geometry.reference_area
-                
-        # lift needs to compute first, updates data needed for drag
-        CL = SUAVE.Methods.Aerodynamics.Lift.compute_aircraft_lift(conditions,configuration,geometry)
-        
-        # drag computes second
-        CD = compute_aircraft_drag(conditions,configuration,geometry)
-        
-        
-        # pack conditions
-        conditions.aerodynamics.lift_coefficient = CL
-        conditions.aerodynamics.drag_coefficient = CD        
-
-        # pack results
-        results = Data()
-        results.lift_coefficient = CL
-        results.drag_coefficient = CD
-        
-        N = q.shape[0]
-        L = np.zeros([N,3])
-        D = np.zeros([N,3])
-        
-        L[:,2] = ( -CL * q * Sref )[:,0]
-        D[:,0] = ( -CD * q * Sref )[:,0]
-        
-        results.lift_force_vector = L
-        results.drag_force_vector = D        
-        
-        return results
-        
-    #: def __call__()
-    
-    # don't need to build a conditions table
-    build_conditions_table = None
-    
-    
-    
-def calculate_lift_vortex_lattice(conditions,configuration,geometry):
-    """ calculate total vehicle lift coefficient by vortex lattice
-    """
-    
-    # unpack
-    vehicle_reference_area = geometry.reference_area
-    
-    # iterate over wings
-    total_lift_coeff = 0.0
-    for wing in geometry.wings.values():
-        
-        [wing_lift_coeff,wing_drag_coeff] = weissinger_vortex_lattice(conditions,configuration,wing)
-        total_lift_coeff += wing_lift_coeff * wing.areas.reference / vehicle_reference_area
-
-    return total_lift_coeff
-
-
-
+# Fidelity_Zero.py
+# 
+# Created:  Trent, Nov 2013
+# Modified: Trent, Anil, Tarik, Feb 2014       
+
+
+# ----------------------------------------------------------------------
+#  Imports
+# ----------------------------------------------------------------------
+
+# SUAVE imports
+
+import SUAVE
+
+from SUAVE.Structure import Data
+from SUAVE.Attributes import Units
+
+from SUAVE.Methods.Aerodynamics.Lift.weissenger_vortex_lattice import weissinger_vortex_lattice
+#from SUAVE.Methods.Aerodynamics.Lift import compute_aircraft_lift
+from SUAVE.Methods.Aerodynamics.Drag import compute_aircraft_drag
+from SUAVE.Attributes.Aerodynamics.Aerodynamics_1d_Surrogate import Aerodynamics_1d_Surrogate
+
+
+# local imports
+from Aerodynamics_Surrogate import Aerodynamics_Surrogate
+from Configuration   import Configuration
+from Conditions      import Conditions
+from Geometry        import Geometry
+
+# python imports
+import os, sys, shutil
+from copy import deepcopy
+from warnings import warn
+
+# package imports
+import numpy as np
+import scipy as sp
+
+
+# ----------------------------------------------------------------------
+#  Class
+# ----------------------------------------------------------------------
+
+class Fidelity_Zero(Aerodynamics_Surrogate):
+    """ SUAVE.Attributes.Aerodynamics.Fidelity_Zero
+        aerodynamic model that builds a surrogate model for clean wing 
+        lift, using vortex lattice, and various handbook methods
+        for everything else
+        
+        this class is callable, see self.__call__
+        
+    """
+    
+    def __defaults__(self):
+        
+        self.tag = 'Fidelity_Zero'
+        
+        self.geometry      = Geometry()
+        
+        self.configuration = Configuration()
+
+        # correction factors
+        self.configuration.fuselage_lift_correction           = 1.14
+        self.configuration.trim_drag_correction_factor        = 1.02
+        self.configuration.wing_parasite_drag_form_factor     = 1.1
+        self.configuration.fuselage_parasite_drag_form_factor = 2.3
+        self.configuration.aircraft_span_efficiency_factor    = 0.78
+        
+        # vortex lattice configurations
+        self.configuration.number_panels_spanwise  = 5
+        self.configuration.number_panels_chordwise = 1
+        
+        self.conditions_table = Conditions(
+            angle_of_attack = np.array([-10.,-5.,0.,5.,10.]) * Units.deg ,
+        )        
+        
+        self.models = Data()
+        
+        
+    def initialize(self,vehicle):
+                        
+        # unpack
+        conditions_table = self.conditions_table
+        geometry         = self.geometry
+        configuration    = self.configuration
+        #
+        AoA = conditions_table.angle_of_attack
+        n_conditions = len(AoA)
+        
+        # copy geometry
+        for k in ['fuselages','wings','propulsors']:
+            geometry[k] = deepcopy(vehicle[k])
+        
+        # reference area
+        geometry.reference_area = vehicle.reference_area
+              
+        
+        # arrays
+        CL  = np.zeros_like(AoA)
+        
+        # condition input, local, do not keep
+        konditions = Conditions()
+        konditions.aerodynamics = Data()
+        
+        # calculate aerodynamics for table
+        for i in xrange(n_conditions):
+            
+            # overriding conditions, thus the name mangling
+            konditions.aerodynamics.angle_of_attack = AoA[i]
+            
+            # these functions are inherited from Aerodynamics() or overridden
+            CL[i] = calculate_lift_vortex_lattice(konditions, configuration, geometry)
+            
+        # store table
+        conditions_table.lift_coefficient = CL
+        
+        # build surrogate
+        self.build_surrogate()
+        
+        return
+        
+    #: def initialize()    
+    def build_surrogate(self):
+        
+        # unpack data
+        conditions_table = self.conditions_table
+        AoA_data = conditions_table.angle_of_attack
+        #
+        CL_data  = conditions_table.lift_coefficient
+        
+        # pack for surrogate
+        X_data = np.array([AoA_data]).T        
+        
+        # assign models
+        X_data = np.reshape(X_data,-1)
+        # assign models
+        #Interpolation = Aerodynamics_1d_Surrogate.Interpolation(X_data,CL_data)
+        Interpolation = np.poly1d(np.polyfit(X_data, CL_data ,1))
+        
+        #Interpolation = Fidelity_Zero.Interpolation
+        self.models.lift_coefficient = Interpolation
+        
+        # assign to configuration
+        self.configuration.surrogate_models = self.models
+                
+        return
+        
+    #: def build_surrogate()
+        
+    def __call__(self,conditions):
+        """ process vehicle to setup geometry, condititon and configuration
+            
+            Inputs:
+                conditions - DataDict() of aerodynamic conditions
+                
+            Outputs:
+                CL - array of lift coefficients, same size as alpha 
+                CD - array of drag coefficients, same size as alpha
+                
+            Assumptions:
+                linear intperolation surrogate model on Mach, Angle of Attack 
+                    and Reynolds number
+                locations outside the surrogate's table are held to nearest data
+                no changes to initial geometry or configuration
+                
+        """
+        
+        # unpack
+        configuration = self.configuration
+        geometry      = self.geometry
+        q             = conditions.freestream.dynamic_pressure
+        Sref          = geometry.reference_area
+                
+        # lift needs to compute first, updates data needed for drag
+        CL = SUAVE.Methods.Aerodynamics.Lift.compute_aircraft_lift(conditions,configuration,geometry)
+        
+        # drag computes second
+        CD = compute_aircraft_drag(conditions,configuration,geometry)
+        
+        
+        # pack conditions
+        conditions.aerodynamics.lift_coefficient = CL
+        conditions.aerodynamics.drag_coefficient = CD        
+
+        # pack results
+        results = Data()
+        results.lift_coefficient = CL
+        results.drag_coefficient = CD
+        
+        N = q.shape[0]
+        L = np.zeros([N,3])
+        D = np.zeros([N,3])
+        
+        L[:,2] = ( -CL * q * Sref )[:,0]
+        D[:,0] = ( -CD * q * Sref )[:,0]
+        
+        results.lift_force_vector = L
+        results.drag_force_vector = D        
+        
+        return results
+        
+    #: def __call__()
+    
+    # don't need to build a conditions table
+    build_conditions_table = None
+    
+    
+    
+def calculate_lift_vortex_lattice(conditions,configuration,geometry):
+    """ calculate total vehicle lift coefficient by vortex lattice
+    """
+    
+    # unpack
+    vehicle_reference_area = geometry.reference_area
+    
+    # iterate over wings
+    total_lift_coeff = 0.0
+    for wing in geometry.wings.values():
+        
+        [wing_lift_coeff,wing_drag_coeff] = weissinger_vortex_lattice(conditions,configuration,wing)
+        total_lift_coeff += wing_lift_coeff * wing.areas.reference / vehicle_reference_area
+
+    return total_lift_coeff
+
+
+

# ----------------------------------------------------------------------
#  Imports
# ----------------------------------------------------------------------

import SUAVE
from SUAVE.Core import Data, Data_Exception, Data_Warning
from Markup import Markup
from SUAVE.Analyses import Process

# default Aero Results
from Results import Results

# the aero methods
from SUAVE.Methods.Aerodynamics import Fidelity_Zero as Methods
from Process_Geometry import Process_Geometry
from Inviscid_Wings_Lift import Inviscid_Wings_Lift

# ----------------------------------------------------------------------
#  Analysis
# ----------------------------------------------------------------------
class Fidelity_Zero(Markup):
    
    def __defaults__(self):
        
        self.tag    = 'fidelity_zero_markup'
        
        ## available from Markup
        #self.geometry = Data()
        #self.settings = Data()
        
        #self.process = Process()
        #self.process.initialize = Process()
        #self.process.compute = Process()        
    
        # correction factors
        settings = self.settings
        settings.fuselage_lift_correction           = 1.14
        settings.trim_drag_correction_factor        = 1.02
        settings.wing_parasite_drag_form_factor     = 1.1
        settings.fuselage_parasite_drag_form_factor = 2.3
        settings.aircraft_span_efficiency_factor    = 0.78
        settings.drag_coefficient_increment         = 0.0000
        settings.wing_span_efficiency               = 0.90
        
        # vortex lattice configurations
        settings.number_panels_spanwise  = 5
        settings.number_panels_chordwise = 1
        
        
        # build the evaluation process
        compute = self.process.compute
        
        # these methods have interface as
        # results = function(state,settings,geometry)
        # results are optional
        
        # first stub out empty functions
        # then implement methods
        # then we'll figure out how to connect to a mission
        
        compute.lift = Process()
<<<<<<< HEAD
        compute.lift.inviscid_wings                = Methods.Lift.linear_inviscid_wing #Inviscid_Wings_Lift()
=======
        compute.lift.inviscid_wings                = Inviscid_Wings_Lift()
>>>>>>> b337aa01
        compute.lift.vortex                        = SUAVE.Methods.skip
        compute.lift.compressible_wings            = Methods.Lift.wing_compressibility_correction
        compute.lift.fuselage                      = Methods.Lift.fuselage_correction
        compute.lift.total                         = Methods.Lift.aircraft_total
        
        compute.drag = Process()
        compute.drag.parasite                      = Process()
        compute.drag.parasite.wings                = Process_Geometry('wings')
        compute.drag.parasite.wings.wing           = Methods.Drag.parasite_drag_wing 
        compute.drag.parasite.fuselages            = Process_Geometry('fuselages')
        compute.drag.parasite.fuselages.fuselage   = Methods.Drag.parasite_drag_fuselage
        compute.drag.parasite.propulsors           = Process_Geometry('propulsors')
        compute.drag.parasite.propulsors.propulsor = Methods.Drag.parasite_drag_propulsor
        compute.drag.parasite.pylons               = Methods.Drag.parasite_drag_pylon
        compute.drag.parasite.total                = Methods.Drag.parasite_total
        compute.drag.induced                       = Methods.Drag.induced_drag_aircraft
        compute.drag.compressibility               = Process()
        compute.drag.compressibility.wings         = Process_Geometry('wings')
        compute.drag.compressibility.wings.wing    = Methods.Drag.compressibility_drag_wing
        compute.drag.miscellaneous                 = Methods.Drag.miscellaneous_drag_aircraft_ESDU
        compute.drag.untrimmed                     = Methods.Drag.untrimmed
        compute.drag.trim                          = Methods.Drag.trim
        compute.drag.total                         = Methods.Drag.total_aircraft
        
        
        <|MERGE_RESOLUTION|>--- conflicted
+++ resolved
@@ -1,93 +1,93 @@
-
-# ----------------------------------------------------------------------
-#  Imports
-# ----------------------------------------------------------------------
-
-import SUAVE
-from SUAVE.Core import Data, Data_Exception, Data_Warning
-from Markup import Markup
-from SUAVE.Analyses import Process
-
-# default Aero Results
-from Results import Results
-
-# the aero methods
-from SUAVE.Methods.Aerodynamics import Fidelity_Zero as Methods
-from Process_Geometry import Process_Geometry
-from Inviscid_Wings_Lift import Inviscid_Wings_Lift
-
-# ----------------------------------------------------------------------
-#  Analysis
-# ----------------------------------------------------------------------
-class Fidelity_Zero(Markup):
-    
-    def __defaults__(self):
-        
-        self.tag    = 'fidelity_zero_markup'
-        
-        ## available from Markup
-        #self.geometry = Data()
-        #self.settings = Data()
-        
-        #self.process = Process()
-        #self.process.initialize = Process()
-        #self.process.compute = Process()        
-    
-        # correction factors
-        settings = self.settings
-        settings.fuselage_lift_correction           = 1.14
-        settings.trim_drag_correction_factor        = 1.02
-        settings.wing_parasite_drag_form_factor     = 1.1
-        settings.fuselage_parasite_drag_form_factor = 2.3
-        settings.aircraft_span_efficiency_factor    = 0.78
-        settings.drag_coefficient_increment         = 0.0000
-        settings.wing_span_efficiency               = 0.90
-        
-        # vortex lattice configurations
-        settings.number_panels_spanwise  = 5
-        settings.number_panels_chordwise = 1
-        
-        
-        # build the evaluation process
-        compute = self.process.compute
-        
-        # these methods have interface as
-        # results = function(state,settings,geometry)
-        # results are optional
-        
-        # first stub out empty functions
-        # then implement methods
-        # then we'll figure out how to connect to a mission
-        
-        compute.lift = Process()
-<<<<<<< HEAD
-        compute.lift.inviscid_wings                = Methods.Lift.linear_inviscid_wing #Inviscid_Wings_Lift()
-=======
-        compute.lift.inviscid_wings                = Inviscid_Wings_Lift()
->>>>>>> b337aa01
-        compute.lift.vortex                        = SUAVE.Methods.skip
-        compute.lift.compressible_wings            = Methods.Lift.wing_compressibility_correction
-        compute.lift.fuselage                      = Methods.Lift.fuselage_correction
-        compute.lift.total                         = Methods.Lift.aircraft_total
-        
-        compute.drag = Process()
-        compute.drag.parasite                      = Process()
-        compute.drag.parasite.wings                = Process_Geometry('wings')
-        compute.drag.parasite.wings.wing           = Methods.Drag.parasite_drag_wing 
-        compute.drag.parasite.fuselages            = Process_Geometry('fuselages')
-        compute.drag.parasite.fuselages.fuselage   = Methods.Drag.parasite_drag_fuselage
-        compute.drag.parasite.propulsors           = Process_Geometry('propulsors')
-        compute.drag.parasite.propulsors.propulsor = Methods.Drag.parasite_drag_propulsor
-        compute.drag.parasite.pylons               = Methods.Drag.parasite_drag_pylon
-        compute.drag.parasite.total                = Methods.Drag.parasite_total
-        compute.drag.induced                       = Methods.Drag.induced_drag_aircraft
-        compute.drag.compressibility               = Process()
-        compute.drag.compressibility.wings         = Process_Geometry('wings')
-        compute.drag.compressibility.wings.wing    = Methods.Drag.compressibility_drag_wing
-        compute.drag.miscellaneous                 = Methods.Drag.miscellaneous_drag_aircraft_ESDU
-        compute.drag.untrimmed                     = Methods.Drag.untrimmed
-        compute.drag.trim                          = Methods.Drag.trim
-        compute.drag.total                         = Methods.Drag.total_aircraft
-        
-        
+
+# ----------------------------------------------------------------------
+#  Imports
+# ----------------------------------------------------------------------
+
+import SUAVE
+from SUAVE.Core import Data, Data_Exception, Data_Warning
+from Markup import Markup
+from SUAVE.Analyses import Process
+
+# default Aero Results
+from Results import Results
+
+# the aero methods
+from SUAVE.Methods.Aerodynamics import Fidelity_Zero as Methods
+from Process_Geometry import Process_Geometry
+from Inviscid_Wings_Lift import Inviscid_Wings_Lift
+
+# ----------------------------------------------------------------------
+#  Analysis
+# ----------------------------------------------------------------------
+class Fidelity_Zero(Markup):
+    
+    def __defaults__(self):
+        
+        self.tag    = 'fidelity_zero_markup'
+        
+        ## available from Markup
+        #self.geometry = Data()
+        #self.settings = Data()
+        
+        #self.process = Process()
+        #self.process.initialize = Process()
+        #self.process.compute = Process()        
+    
+        # correction factors
+        settings = self.settings
+        settings.fuselage_lift_correction           = 1.14
+        settings.trim_drag_correction_factor        = 1.02
+        settings.wing_parasite_drag_form_factor     = 1.1
+        settings.fuselage_parasite_drag_form_factor = 2.3
+        settings.aircraft_span_efficiency_factor    = 0.78
+        settings.drag_coefficient_increment         = 0.0000
+        settings.wing_span_efficiency               = 0.90
+        
+        # vortex lattice configurations
+        settings.number_panels_spanwise  = 5
+        settings.number_panels_chordwise = 1
+        
+        
+        # build the evaluation process
+        compute = self.process.compute
+        
+        # these methods have interface as
+        # results = function(state,settings,geometry)
+        # results are optional
+        
+        # first stub out empty functions
+        # then implement methods
+        # then we'll figure out how to connect to a mission
+        
+        compute.lift = Process()
+
+        compute.lift.inviscid_wings                = Methods.Lift.linear_inviscid_wing #Inviscid_Wings_Lift()
+
+#        compute.lift.inviscid_wings                = Inviscid_Wings_Lift()
+
+        compute.lift.vortex                        = SUAVE.Methods.skip
+        compute.lift.compressible_wings            = Methods.Lift.wing_compressibility_correction
+        compute.lift.fuselage                      = Methods.Lift.fuselage_correction
+        compute.lift.total                         = Methods.Lift.aircraft_total
+        
+        compute.drag = Process()
+        compute.drag.parasite                      = Process()
+        compute.drag.parasite.wings                = Process_Geometry('wings')
+        compute.drag.parasite.wings.wing           = Methods.Drag.parasite_drag_wing 
+        compute.drag.parasite.fuselages            = Process_Geometry('fuselages')
+        compute.drag.parasite.fuselages.fuselage   = Methods.Drag.parasite_drag_fuselage
+        compute.drag.parasite.propulsors           = Process_Geometry('propulsors')
+        compute.drag.parasite.propulsors.propulsor = Methods.Drag.parasite_drag_propulsor
+        compute.drag.parasite.pylons               = Methods.Drag.parasite_drag_pylon
+        compute.drag.parasite.total                = Methods.Drag.parasite_total
+        compute.drag.induced                       = Methods.Drag.induced_drag_aircraft
+        compute.drag.compressibility               = Process()
+        compute.drag.compressibility.wings         = Process_Geometry('wings')
+        compute.drag.compressibility.wings.wing    = Methods.Drag.compressibility_drag_wing
+        compute.drag.miscellaneous                 = Methods.Drag.miscellaneous_drag_aircraft_ESDU
+        compute.drag.untrimmed                     = Methods.Drag.untrimmed
+        compute.drag.trim                          = Methods.Drag.trim
+        compute.drag.total                         = Methods.Drag.total_aircraft
+        
+        
         
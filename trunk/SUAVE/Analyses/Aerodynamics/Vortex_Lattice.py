--- conflicted
+++ resolved
@@ -82,11 +82,8 @@
         self.settings.initial_timestep_offset         = 0
         self.settings.wake_development_time           = 0.05
         self.settings.number_of_wake_timesteps        = 30
-<<<<<<< HEAD
+        self.settings.discretize_control_surfaces     = False
         self.settings.use_VORLAX_matrix_calculation   = False
-=======
-        self.settings.discretize_control_surfaces     = False
->>>>>>> ea381116
 
         # conditions table, used for surrogate model training
         self.training                                = Data()

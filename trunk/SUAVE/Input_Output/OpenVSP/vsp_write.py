--- conflicted
+++ resolved
@@ -110,16 +110,11 @@
     # Default Set_0 in OpenVSP is index 3
     vsp.SetSetName(fuel_tank_set_ind,'fuel_tanks')
     
-<<<<<<< HEAD
     for wing in vehicle.wings:       
         area_tags, wing_id = write_vsp_wing(wing,area_tags,fuel_tank_set_ind)
         if verbose:
             print('Writing '+wing.tag+' to OpenVSP Model')
-=======
-    for wing in vehicle.wings:    
-        print('Writing '+wing.tag+' to OpenVSP Model')
         area_tags, wing_id = write_vsp_wing(wing,area_tags,fuel_tank_set_ind)
->>>>>>> 5cadb19b
         if wing.tag == 'main_wing':
             main_wing_id = wing_id         
     
@@ -139,20 +134,14 @@
     # Fuselage
     # -------------    
     
-<<<<<<< HEAD
-    for fuselage in vehicle.fuselages:
+    if 'fuselage' in vehicle.fuselages:
+        fuselage = vehicle.fuselages.fuselage
         if verbose:
             print('Writing '+fuselage.tag+' to OpenVSP Model')
-        area_tags = write_vsp_fuselage(fuselage, area_tags, vehicle.wings.main_wing, fuel_tank_set_ind)
-=======
-    if 'fuselage' in vehicle.fuselages:
-        fuselage = vehicle.fuselages.fuselage
-        print('Writing '+fuselage.tag+' to OpenVSP Model')
         try:
             area_tags = write_vsp_fuselage(fuselage, area_tags, vehicle.wings.main_wing, fuel_tank_set_ind)
         except AttributeError:
             area_tags = write_vsp_fuselage(fuselage, area_tags, None, fuel_tank_set_ind)
->>>>>>> 5cadb19b
     
     # Write the vehicle to the file
     if verbose:

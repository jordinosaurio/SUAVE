--- conflicted
+++ resolved
@@ -606,62 +606,9 @@
     area_tags[fuselage.tag] = ['fuselages',fuselage.tag]
 
     tail_z_pos = 0.02 # default value
-    if 'OpenVSP_values' in fuselage:
-        
-<<<<<<< HEAD
-        # Airfoils should be in Lednicer format
-        # i.e. :
-        #
-        #EXAMPLE AIRFOIL
-        # 3. 3. 
-        #
-        # 0.0 0.0
-        # 0.5 0.1
-        # 1.0 0.0
-        #
-        # 0.0 0.0
-        # 0.5 -0.1
-        # 1.0 0.0
-    
-        # Note this will fail silently if airfoil is not in correct format
-        # check geometry output
-        
-        if n_segments==0:
-            if len(wing.Airfoil) != 0:
-                xsecsurf = vsp.GetXSecSurf(wing_id,0)
-                vsp.ChangeXSecShape(xsecsurf,0,vsp.XS_FILE_AIRFOIL)
-                vsp.ChangeXSecShape(xsecsurf,1,vsp.XS_FILE_AIRFOIL)
-                xsec1 = vsp.GetXSec(xsecsurf,0)
-                xsec2 = vsp.GetXSec(xsecsurf,1)
-                vsp.ReadFileAirfoil(xsec1,wing.Airfoil[0].coordinate_file)
-                vsp.ReadFileAirfoil(xsec2,wing.Airfoil[0].coordinate_file)
-                vsp.Update()
-        else: # The wing airfoil is still used for the root segment if the first added segment does not begin there
-            # This could be combined with above, but is left here for clarity
-            if (len(wing.Airfoil) != 0) and (wing.Segments[0].percent_span_location!=0.):
-                xsecsurf = vsp.GetXSecSurf(wing_id,0)
-                vsp.ChangeXSecShape(xsecsurf,0,vsp.XS_FILE_AIRFOIL)
-                vsp.ChangeXSecShape(xsecsurf,1,vsp.XS_FILE_AIRFOIL)
-                xsec1 = vsp.GetXSec(xsecsurf,0)
-                xsec2 = vsp.GetXSec(xsecsurf,1)
-                vsp.ReadFileAirfoil(xsec1,wing.Airfoil[0].coordinate_file)
-                vsp.ReadFileAirfoil(xsec2,wing.Airfoil[0].coordinate_file)
-                vsp.Update()
-            elif len(wing.Segments[0].Airfoil) != 0:
-                xsecsurf = vsp.GetXSecSurf(wing_id,0)
-                vsp.ChangeXSecShape(xsecsurf,0,vsp.XS_FILE_AIRFOIL)
-                vsp.ChangeXSecShape(xsecsurf,1,vsp.XS_FILE_AIRFOIL)
-                xsec1 = vsp.GetXSec(xsecsurf,0)
-                xsec2 = vsp.GetXSec(xsecsurf,1)
-                vsp.ReadFileAirfoil(xsec1,wing.Segments[0].Airfoil[0].coordinate_file)
-                vsp.ReadFileAirfoil(xsec2,wing.Segments[0].Airfoil[0].coordinate_file)
-                vsp.Update()                
-        
-=======
-
+    if 'OpenVSP_values' in fuselage:        
         vals = fuselage.OpenVSP_values
 
->>>>>>> b6ada216
         # for wave drag testing
         fuselage.OpenVSP_ID = fuse_id
         
@@ -672,64 +619,7 @@
         vsp.SetParmVal(fuse_id,"RightLStrength","XSec_0",vals.nose.side.strength)
         vsp.SetParmVal(fuse_id,"TBSym","XSec_0",vals.nose.TB_Sym)
         vsp.SetParmVal(fuse_id,"ZLocPercent","XSec_0",vals.nose.z_pos)
-        
-<<<<<<< HEAD
-        # Loop for the number of segments left over
-        for i_segs in range(1,n_segments+1):  
-            
-            if (wing.Segments[i_segs-1] == wing.Segments[-1]) and (wing.Segments[-1].percent_span_location == 1.):
-                break
-            
-            # Unpack
-            dihedral_i = wing.Segments[i_segs-1].dihedral_outboard / Units.deg
-            chord_i    = root_chord*wing.Segments[i_segs-1].root_chord_percent
-            try:
-                twist_i    = wing.Segments[i_segs].twist / Units.deg
-                no_twist_flag = False
-            except:
-                no_twist_flag = True
-            sweep_i    = wing.Segments[i_segs-1].sweeps.quarter_chord / Units.deg
-            tc_i       = wing.Segments[i_segs-1].thickness_to_chord
-            
-            # Calculate the local span
-            if i_segs == n_segments:
-                span_i = span*(1 - wing.Segments[i_segs-1].percent_span_location)/np.cos(dihedral_i*Units.deg)
-            else:
-                span_i = span*(wing.Segments[i_segs].percent_span_location-wing.Segments[i_segs-1].percent_span_location)/np.cos(dihedral_i*Units.deg)                      
-            
-            # Insert the new wing section with specified airfoil if available
-            if len(wing.Segments[i_segs-1].Airfoil) != 0:
-                vsp.InsertXSec(wing_id,i_segs-1+adjust,vsp.XS_FILE_AIRFOIL)
-                xsecsurf = vsp.GetXSecSurf(wing_id,0)
-                xsec = vsp.GetXSec(xsecsurf,i_segs+adjust)
-                vsp.ReadFileAirfoil(xsec, wing.Segments[i_segs-1].Airfoil[0].coordinate_file)                
-            else:
-                vsp.InsertXSec(wing_id,i_segs-1+adjust,vsp.XS_FOUR_SERIES)
-            
-            # Set the parms
-            vsp.SetParmVal( wing_id,'Span',x_secs[i_segs+adjust],span_i)
-            vsp.SetParmVal( wing_id,'Dihedral',x_secs[i_segs+adjust],dihedral_i)
-            vsp.SetParmVal( wing_id,'Sweep',x_secs[i_segs+adjust],sweep_i)
-            vsp.SetParmVal( wing_id,'Sweep_Location',x_secs[i_segs+adjust],sweep_loc)      
-            vsp.SetParmVal( wing_id,'Root_Chord',x_secs[i_segs+adjust],chord_i)
-            if not no_twist_flag:
-                vsp.SetParmVal( wing_id,'Twist',x_secs[i_segs+adjust],twist_i)
-            vsp.SetParmVal( wing_id,'ThickChord',x_sec_curves[i_segs+adjust],tc_i)
-            
-            if adjust and (i_segs == 1):
-                vsp.Update()
-                vsp.SetParmVal( wing_id,'Twist',x_secs[1],wing.Segments[i_segs-1].twist / Units.deg)
-            
-            vsp.Update()
-       
-        if (n_segments != 0) and (wing.Segments[-1].percent_span_location == 1.):
-            tip_chord = root_chord*wing.Segments[-1].root_chord_percent
-            vsp.SetParmVal( wing_id,'Tip_Chord',x_secs[n_segments-1+adjust],tip_chord)
-            vsp.SetParmVal( wing_id,'ThickChord',x_secs[n_segments-1+adjust],wing.Segments[-1].thickness_to_chord)
-            # twist is set in the normal loop
-
-=======
-        
+             
         # Tail
         vsp.SetParmVal(fuse_id,"TopLAngle","XSec_"+str(end_ind),vals.tail.top.angle)
         vsp.SetParmVal(fuse_id,"TopLStrength","XSec_"+str(end_ind),vals.tail.top.strength)
@@ -741,7 +631,6 @@
         #vsp.SetParmVal(fuse_id,"BottomLStrength","XSec_4",vals.tail.bottom.strength)
         if 'z_pos' in vals.tail:
             tail_z_pos = vals.tail.z_pos
->>>>>>> b6ada216
         else:
             pass # use above default
 

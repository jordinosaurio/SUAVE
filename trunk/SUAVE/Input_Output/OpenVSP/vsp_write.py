## @ingroup Input_Output-OpenVSP
# vsp_write.py
# 
# Created:  Jul 2016, T. MacDonald
# Modified: Jun 2017, T. MacDonald
#           Jul 2017, T. MacDonald
#           Oct 2018, T. MacDonald
#           Nov 2018, T. MacDonald
#           Jan 2019, T. MacDonald

# ----------------------------------------------------------------------
#  Imports
# ----------------------------------------------------------------------

import SUAVE
from SUAVE.Core import Units, Data

try:
    import vsp_g as vsp
except ImportError:
    # This allows SUAVE to build without OpenVSP
    pass
import numpy as np

## @ingroup Input_Output-OpenVSP
def write(vehicle,tag,fuel_tank_set_ind=3,verbose=True):
    """This writes a SUAVE vehicle to OpenVSP format. It will take wing segments into account
    if they are specified in the vehicle setup file.
    
    Assumptions:
    Vehicle is composed of conventional shape fuselages, wings, and propulsors. Any propulsor
    that should be created is tagged as 'turbofan'.

    Source:
    N/A

    Inputs:
    vehicle.
      tag                                       [-]
      wings.*.    (* is all keys)
        origin                                  [m] in all three dimensions
        spans.projected                         [m]
        chords.root                             [m]
        chords.tip                              [m]
        sweeps.quarter_chord                    [radians]
        twists.root                             [radians]
        twists.tip                              [radians]
        thickness_to_chord                      [-]
        dihedral                                [radians]
        tag                                     <string>
        Segments.*. (optional)
          twist                                 [radians]
          percent_span_location                 [-]  .1 is 10%
          root_chord_percent                    [-]  .1 is 10%
          dihedral_outboard                     [radians]
          sweeps.quarter_chord                  [radians]
          thickness_to_chord                    [-]
      propulsors.turbofan. (optional)
        number_of_engines                       [-]
        engine_length                           [m]
        nacelle_diameter                        [m]
        origin                                  [m] in all three dimension, should have as many origins as engines
        OpenVSP_simple (optional)               <boolean> if False (default) create a flow through nacelle, if True creates a roughly biparabolic shape
      fuselages.fuselage (optional)
        width                                   [m]
        lengths.total                           [m]
        heights.
          maximum                               [m]
          at_quarter_length                     [m]
          at_wing_root_quarter_chord            [m]
          at_three_quarters_length              [m]
        effective_diameter                      [m]
        fineness.nose                           [-] ratio of nose section length to fuselage width
        fineness.tail                           [-] ratio of tail section length to fuselage width
        tag                                     <string>
        OpenVSP_values.  (optional)
          nose.top.angle                        [degrees]
          nose.top.strength                     [-] this determines how much the specified angle influences that shape
          nose.side.angle                       [degrees]
          nose.side.strength                    [-]
          nose.TB_Sym                           <boolean> determines if top angle is mirrored on bottom
          nose.z_pos                            [-] z position of the nose as a percentage of fuselage length (.1 is 10%)
          tail.top.angle                        [degrees]
          tail.top.strength                     [-]
          tail.z_pos (optional, 0.02 default)   [-] z position of the tail as a percentage of fuselage length (.1 is 10%)
    fuel_tank_set_index                         <int> OpenVSP object set containing the fuel tanks    

    Outputs:
    <tag>.vsp3           This is the OpenVSP representation of the aircraft

    Properties Used:
    N/A
    """    
    
    # Reset OpenVSP to avoid including a previous vehicle
    if verbose:
        print('Reseting OpenVSP Model in Memory')
    try:
        vsp.ClearVSPModel()
    except NameError:
        print('VSP import failed')
        return -1
    
    area_tags = dict() # for wetted area assignment
    
    # -------------
    # Wings
    # -------------
    
    # Default Set_0 in OpenVSP is index 3
    vsp.SetSetName(fuel_tank_set_ind,'fuel_tanks')
    
    for wing in vehicle.wings:       

        if verbose:
            print('Writing '+wing.tag+' to OpenVSP Model')
        area_tags, wing_id = write_vsp_wing(wing,area_tags,fuel_tank_set_ind)
        if wing.tag == 'main_wing':
            main_wing_id = wing_id         
    
    # -------------
    # Engines
    # -------------
    ## Skeleton code for props and pylons can be found in previous commits (~Dec 2016) if desired
    ## This was a place to start and may not still be functional    
    
    if 'turbofan' in vehicle.propulsors:
        if verbose:
            print('Writing '+vehicle.propulsors.turbofan.tag+' to OpenVSP Model')
        turbofan  = vehicle.propulsors.turbofan
        write_vsp_turbofan(turbofan)
    
    # -------------
    # Fuselage
    # -------------    
    
    for key, fuselage in vehicle.fuselages.items():
        if verbose:
            print('Writing '+fuselage.tag+' to OpenVSP Model')
        try:
            area_tags = write_vsp_fuselage(fuselage, area_tags, vehicle.wings.main_wing, fuel_tank_set_ind)
        except AttributeError:
            area_tags = write_vsp_fuselage(fuselage, area_tags, None, fuel_tank_set_ind)
    
    # Write the vehicle to the file
    if verbose:
        print('Saving OpenVSP File')
    vsp.WriteVSPFile(tag + ".vsp3")
    
    return area_tags

## @ingroup Input_Output-OpenVSP
def write_vsp_wing(wing,area_tags,fuel_tank_set_ind):
    """This write a given wing into OpenVSP format
    
    Assumptions:
    If wing segments are defined, they must cover the full span.
    (may work in some other cases, but functionality will not be maintained)

    Source:
    N/A

    Inputs:
    wing.
      origin                                  [m] in all three dimensions
      spans.projected                         [m]
      chords.root                             [m]
      chords.tip                              [m]
      sweeps.quarter_chord                    [radians]
      twists.root                             [radians]
      twists.tip                              [radians]
      thickness_to_chord                      [-]
      dihedral                                [radians]
      tag                                     <string>
      Segments.*. (optional)
        twist                                 [radians]
        percent_span_location                 [-]  .1 is 10%
        root_chord_percent                    [-]  .1 is 10%
        dihedral_outboard                     [radians]
        sweeps.quarter_chord                  [radians]
        thickness_to_chord                    [-]
    area_tags                                 <dict> used to keep track of all tags needed in wetted area computation           
    fuel_tank_set_index                       <int> OpenVSP object set containing the fuel tanks    

    Outputs:
    area_tags                                 <dict> used to keep track of all tags needed in wetted area computation           
    wing_id                                   <str>  OpenVSP ID for given wing

    Properties Used:
    N/A
    """       
    wing_x = wing.origin[0]    
    wing_y = wing.origin[1]
    wing_z = wing.origin[2]
    if wing.symmetric == True:
        span   = wing.spans.projected/2. # span of one side
    else:
        span   = wing.spans.projected
    root_chord = wing.chords.root
    tip_chord  = wing.chords.tip
    sweep      = wing.sweeps.quarter_chord / Units.deg
    sweep_loc  = 0.25
    root_twist = wing.twists.root / Units.deg
    tip_twist  = wing.twists.tip  / Units.deg
    root_tc    = wing.thickness_to_chord 
    tip_tc     = wing.thickness_to_chord 
    dihedral   = wing.dihedral / Units.deg

    # Check to see if segments are defined. Get count
    if len(wing.Segments.keys())>0:
        n_segments = len(wing.Segments.keys())
    else:
        n_segments = 0

    # Create the wing
    wing_id = vsp.AddGeom( "WING" )
    vsp.SetGeomName(wing_id, wing.tag)
    area_tags[wing.tag] = ['wings',wing.tag]

    # Make names for each section and insert them into the wing if necessary
    x_secs       = []
    x_sec_curves = []
    # n_segments + 2 will create an extra segment if the root segment is 
    # included in the list of segments. This is not used and the tag is
    # removed when the segments are checked for this case.
    for i_segs in range(0,n_segments+2):
        x_secs.append('XSec_' + str(i_segs))
        x_sec_curves.append('XSecCurve_' + str(i_segs))

    # Apply the basic characteristics of the wing to root and tip
    if wing.symmetric == False:
        vsp.SetParmVal( wing_id,'Sym_Planar_Flag','Sym',0)
    if wing.vertical == True:
        vsp.SetParmVal( wing_id,'X_Rel_Rotation','XForm',90)     

    vsp.SetParmVal( wing_id,'X_Rel_Location','XForm',wing_x)
    vsp.SetParmVal( wing_id,'Y_Rel_Location','XForm',wing_y)
    vsp.SetParmVal( wing_id,'Z_Rel_Location','XForm',wing_z)

    # This ensures that the other VSP parameters are driven properly
    vsp.SetDriverGroup( wing_id, 1, vsp.SPAN_WSECT_DRIVER, vsp.ROOTC_WSECT_DRIVER, vsp.TIPC_WSECT_DRIVER )

    # Root chord
    vsp.SetParmVal( wing_id,'Root_Chord',x_secs[1],root_chord)

    # Sweep of the first section
    vsp.SetParmVal( wing_id,'Sweep',x_secs[1],sweep)
    vsp.SetParmVal( wing_id,'Sweep_Location',x_secs[1],sweep_loc)

    # Twists
    if n_segments != 0:
        if wing.Segments[0].percent_span_location == 0.:
            vsp.SetParmVal( wing_id,'Twist',x_secs[0],wing.Segments[0].twist / Units.deg) # root
        else:
            vsp.SetParmVal( wing_id,'Twist',x_secs[0],root_twist) # root
        if wing.Segments[-1].percent_span_location == 1.:
            vsp.SetParmVal( wing_id,'Twist',x_secs[-2],wing.Segments[0].twist / Units.deg) # root
        else:
            vsp.SetParmVal( wing_id,'Twist',x_secs[-2],tip_twist) # root
    else:
        vsp.SetParmVal( wing_id,'Twist',x_secs[0],root_twist) # root
        vsp.SetParmVal( wing_id,'Twist',x_secs[0],tip_twist) # tip


    # Figure out if there is an airfoil provided

    # Airfoils should be in Lednicer format
    # i.e. :
    #
    #EXAMPLE AIRFOIL
    # 3. 3. 
    #
    # 0.0 0.0
    # 0.5 0.1
    # 1.0 0.0
    #
    # 0.0 0.0
    # 0.5 -0.1
    # 1.0 0.0

    # Note this will fail silently if airfoil is not in correct format
    # check geometry output

    if n_segments==0:
        if len(wing.Airfoil) != 0:
            xsecsurf = vsp.GetXSecSurf(wing_id,0)
            vsp.ChangeXSecShape(xsecsurf,0,vsp.XS_FILE_AIRFOIL)
            vsp.ChangeXSecShape(xsecsurf,1,vsp.XS_FILE_AIRFOIL)
            xsec1 = vsp.GetXSec(xsecsurf,0)
            xsec2 = vsp.GetXSec(xsecsurf,1)
            vsp.ReadFileAirfoil(xsec1,wing.Airfoil['airfoil'].coordinate_file)
            vsp.ReadFileAirfoil(xsec2,wing.Airfoil['airfoil'].coordinate_file)
            vsp.Update()
    else: # The wing airfoil is still used for the root segment if the first added segment does not begin there
        # This could be combined with above, but is left here for clarity
        if (len(wing.Airfoil) != 0) and (wing.Segments[0].percent_span_location!=0.):
            xsecsurf = vsp.GetXSecSurf(wing_id,0)
            vsp.ChangeXSecShape(xsecsurf,0,vsp.XS_FILE_AIRFOIL)
            vsp.ChangeXSecShape(xsecsurf,1,vsp.XS_FILE_AIRFOIL)
            xsec1 = vsp.GetXSec(xsecsurf,0)
            xsec2 = vsp.GetXSec(xsecsurf,1)
            vsp.ReadFileAirfoil(xsec1,wing.Airfoil['airfoil'].coordinate_file)
            vsp.ReadFileAirfoil(xsec2,wing.Airfoil['airfoil'].coordinate_file)
            vsp.Update()
        elif len(wing.Segments[0].Airfoil) != 0:
            xsecsurf = vsp.GetXSecSurf(wing_id,0)
            vsp.ChangeXSecShape(xsecsurf,0,vsp.XS_FILE_AIRFOIL)
            vsp.ChangeXSecShape(xsecsurf,1,vsp.XS_FILE_AIRFOIL)
            xsec1 = vsp.GetXSec(xsecsurf,0)
            xsec2 = vsp.GetXSec(xsecsurf,1)
            vsp.ReadFileAirfoil(xsec1,wing.Segments[0].Airfoil['airfoil'].coordinate_file)
            vsp.ReadFileAirfoil(xsec2,wing.Segments[0].Airfoil['airfoil'].coordinate_file)
            vsp.Update()                

    # Thickness to chords
    vsp.SetParmVal( wing_id,'ThickChord','XSecCurve_0',root_tc)
    vsp.SetParmVal( wing_id,'ThickChord','XSecCurve_1',tip_tc)

    # Dihedral
    vsp.SetParmVal( wing_id,'Dihedral',x_secs[1],dihedral)

    # Span and tip of the section
    if n_segments>1:
        local_span    = span*wing.Segments[0].percent_span_location  
        sec_tip_chord = root_chord*wing.Segments[0].root_chord_percent
        vsp.SetParmVal( wing_id,'Span',x_secs[1],local_span) 
        vsp.SetParmVal( wing_id,'Tip_Chord',x_secs[1],sec_tip_chord)
    else:
        vsp.SetParmVal( wing_id,'Span',x_secs[1],span) 

    vsp.Update()

    if n_segments>0:
        if wing.Segments[0].percent_span_location==0.:
            x_secs[-1] = [] # remove extra section tag (for clarity)
            segment_0_is_root_flag = True
            adjust = 0 # used for indexing
        else:
            segment_0_is_root_flag = False
            adjust = 1
    else:
        adjust = 1


    # Loop for the number of segments left over
    for i_segs in range(1,n_segments+1):  

        if (wing.Segments[i_segs-1] == wing.Segments[-1]) and (wing.Segments[-1].percent_span_location == 1.):
            break

        # Unpack
        dihedral_i = wing.Segments[i_segs-1].dihedral_outboard / Units.deg
        chord_i    = root_chord*wing.Segments[i_segs-1].root_chord_percent
        try:
            twist_i    = wing.Segments[i_segs].twist / Units.deg
            no_twist_flag = False
        except:
            no_twist_flag = True
        sweep_i    = wing.Segments[i_segs-1].sweeps.quarter_chord / Units.deg
        tc_i       = wing.Segments[i_segs-1].thickness_to_chord

        # Calculate the local span
        if i_segs == n_segments:
            span_i = span*(1 - wing.Segments[i_segs-1].percent_span_location)/np.cos(dihedral_i*Units.deg)
        else:
            span_i = span*(wing.Segments[i_segs].percent_span_location-wing.Segments[i_segs-1].percent_span_location)/np.cos(dihedral_i*Units.deg)                      

        # Insert the new wing section with specified airfoil if available
        if len(wing.Segments[i_segs-1].Airfoil) != 0:
            vsp.InsertXSec(wing_id,i_segs-1+adjust,vsp.XS_FILE_AIRFOIL)
            xsecsurf = vsp.GetXSecSurf(wing_id,0)
            xsec = vsp.GetXSec(xsecsurf,i_segs+adjust)
            vsp.ReadFileAirfoil(xsec, wing.Segments[i_segs-1].Airfoil['airfoil'].coordinate_file)                
        else:
            vsp.InsertXSec(wing_id,i_segs-1+adjust,vsp.XS_FOUR_SERIES)

        # Set the parms
        vsp.SetParmVal( wing_id,'Span',x_secs[i_segs+adjust],span_i)
        vsp.SetParmVal( wing_id,'Dihedral',x_secs[i_segs+adjust],dihedral_i)
        vsp.SetParmVal( wing_id,'Sweep',x_secs[i_segs+adjust],sweep_i)
        vsp.SetParmVal( wing_id,'Sweep_Location',x_secs[i_segs+adjust],sweep_loc)      
        vsp.SetParmVal( wing_id,'Root_Chord',x_secs[i_segs+adjust],chord_i)
        if not no_twist_flag:
            vsp.SetParmVal( wing_id,'Twist',x_secs[i_segs+adjust],twist_i)
        vsp.SetParmVal( wing_id,'ThickChord',x_sec_curves[i_segs+adjust],tc_i)

        if adjust and (i_segs == 1):
            vsp.Update()
            vsp.SetParmVal( wing_id,'Twist',x_secs[1],wing.Segments[i_segs-1].twist / Units.deg)

        vsp.Update()

    if (n_segments != 0) and (wing.Segments[-1].percent_span_location == 1.):
        tip_chord = root_chord*wing.Segments[-1].root_chord_percent
        vsp.SetParmVal( wing_id,'Tip_Chord',x_secs[n_segments-1+adjust],tip_chord)
        vsp.SetParmVal( wing_id,'ThickChord',x_secs[n_segments-1+adjust],wing.Segments[-1].thickness_to_chord)
        # twist is set in the normal loop
    else:
        vsp.SetParmVal( wing_id,'Tip_Chord',x_secs[-1-(1-adjust)],tip_chord)
        vsp.SetParmVal( wing_id,'Twist',x_secs[-1-(1-adjust)],tip_twist)
        # a single trapezoidal wing is assumed to have constant thickness to chord
    vsp.Update()
    vsp.SetParmVal(wing_id,'CapUMaxOption','EndCap',2.)
    vsp.SetParmVal(wing_id,'CapUMaxStrength','EndCap',1.)

    vsp.Update() # to fix problems with chords not matching up
    
    if 'Fuel_Tanks' in wing:
        for tank in wing.Fuel_Tanks:
            write_wing_conformal_fuel_tank(wing, wing_id, tank, fuel_tank_set_ind)
    
    return area_tags, wing_id

## @ingroup Input_Output-OpenVSP
def write_vsp_turbofan(turbofan):
    """This converts turbofans into OpenVSP format.
    
    Assumptions:
    None

    Source:
    N/A

    Inputs:
    turbofan.
      number_of_engines                       [-]
      engine_length                           [m]
      nacelle_diameter                        [m]
      origin                                  [m] in all three dimension, should have as many origins as engines
      OpenVSP_flow_through                    <boolean> if True create a flow through nacelle, if False create a cylinder

    Outputs:
    Operates on the active OpenVSP model, no direct output

    Properties Used:
    N/A
    """    
    n_engines = turbofan.number_of_engines
    length    = turbofan.engine_length
    width     = turbofan.nacelle_diameter
    origins   = turbofan.origin
    
    # True will create a flow-through subsonic nacelle (which may have dimensional errors)
    # False will create a cylindrical stack (essentially a cylinder)
    ft_flag = turbofan.OpenVSP_flow_through
    
    import operator # import here since engines are not always needed
    # sort engines per left to right convention
    origins_sorted = sorted(origins, key=operator.itemgetter(1))
    
    for ii in range(0,int(n_engines)):

        origin = origins_sorted[ii]
        
        x = origin[0]
        y = origin[1]
        z = origin[2]
        
        if ft_flag == True:
            nac_id = vsp.AddGeom( "FUSELAGE")
            vsp.SetGeomName(nac_id, 'turbofan_'+str(ii+1))
            
            # Origin
            vsp.SetParmVal(nac_id,'X_Location','XForm',x)
            vsp.SetParmVal(nac_id,'Y_Location','XForm',y)
            vsp.SetParmVal(nac_id,'Z_Location','XForm',z)
            vsp.SetParmVal(nac_id,'Abs_Or_Relitive_flag','XForm',vsp.ABS) # misspelling from OpenVSP
            vsp.SetParmVal(nac_id,'Origin','XForm',0.5)    
            
            # Length and overall diameter
            vsp.SetParmVal(nac_id,"Length","Design",length)
            vsp.SetParmVal(nac_id,'OrderPolicy','Design',1.) 
            vsp.SetParmVal(nac_id,'Z_Rotation','XForm',180.)
            
            xsecsurf = vsp.GetXSecSurf(nac_id,0)
            vsp.ChangeXSecShape(xsecsurf,0,vsp.XS_ELLIPSE)
            vsp.Update()
            vsp.SetParmVal(nac_id, "Ellipse_Width", "XSecCurve_0", width-.2)
            vsp.SetParmVal(nac_id, "Ellipse_Width", "XSecCurve_1", width)
            vsp.SetParmVal(nac_id, "Ellipse_Width", "XSecCurve_2", width)
            vsp.SetParmVal(nac_id, "Ellipse_Width", "XSecCurve_3", width)
            vsp.SetParmVal(nac_id, "Ellipse_Height", "XSecCurve_0", width-.2)
            vsp.SetParmVal(nac_id, "Ellipse_Height", "XSecCurve_1", width)
            vsp.SetParmVal(nac_id, "Ellipse_Height", "XSecCurve_2", width)
            vsp.SetParmVal(nac_id, "Ellipse_Height", "XSecCurve_3", width)            
            
        else:
            stack_id = vsp.AddGeom("STACK")
            vsp.SetGeomName(stack_id, 'turbofan_'+str(ii+1))
            
            # Origin
            vsp.SetParmVal(stack_id,'X_Location','XForm',x)
            vsp.SetParmVal(stack_id,'Y_Location','XForm',y)
            vsp.SetParmVal(stack_id,'Z_Location','XForm',z)
            vsp.SetParmVal(stack_id,'Abs_Or_Relitive_flag','XForm',vsp.ABS) # misspelling from OpenVSP
            vsp.SetParmVal(stack_id,'Origin','XForm',0.5)            
            
            vsp.CutXSec(stack_id,2) # remove extra default subsurface
            xsecsurf = vsp.GetXSecSurf(stack_id,0)
            vsp.ChangeXSecShape(xsecsurf,1,vsp.XS_CIRCLE)
            vsp.ChangeXSecShape(xsecsurf,2,vsp.XS_CIRCLE)
            vsp.Update()
            vsp.SetParmVal(stack_id, "Circle_Diameter", "XSecCurve_1", width)
            vsp.SetParmVal(stack_id, "Circle_Diameter", "XSecCurve_2", width)
            vsp.SetParmVal(stack_id, "Circle_Diameter", "XSecCurve_3", width)
            vsp.SetParmVal(stack_id, "XDelta", "XSec_1", 0)
            vsp.SetParmVal(stack_id, "XDelta", "XSec_2", length)
            vsp.SetParmVal(stack_id, "XDelta", "XSec_3", 0)
        
        vsp.Update()
        
## @ingroup Input_Output-OpenVSP
def write_vsp_fuselage(fuselage,area_tags, main_wing, fuel_tank_set_ind):
    """This writes a fuselage into OpenVSP format.
    
    Assumptions:
    None

    Source:
    N/A

    Inputs:
    fuselage
      width                                   [m]
      lengths.total                           [m]
      heights.
        maximum                               [m]
        at_quarter_length                     [m]
        at_wing_root_quarter_chord            [m]
        at_three_quarters_length              [m]
      effective_diameter                      [m]
      fineness.nose                           [-] ratio of nose section length to fuselage width
      fineness.tail                           [-] ratio of tail section length to fuselage width
      tag                                     <string>
      OpenVSP_values.  (optional)
        nose.top.angle                        [degrees]
        nose.top.strength                     [-] this determines how much the specified angle influences that shape
        nose.side.angle                       [degrees]
        nose.side.strength                    [-]
        nose.TB_Sym                           <boolean> determines if top angle is mirrored on bottom
        nose.z_pos                            [-] z position of the nose as a percentage of fuselage length (.1 is 10%)
        tail.top.angle                        [degrees]
        tail.top.strength                     [-]
        tail.z_pos (optional, 0.02 default)   [-] z position of the tail as a percentage of fuselage length (.1 is 10%)
      Segments. (optional)
        width                                 [m]
        height                                [m]
        percent_x_location                    [-] .1 is 10% length
        percent_z_location                    [-] .1 is 10% length
    area_tags                                 <dict> used to keep track of all tags needed in wetted area computation           
    main_wing.origin                          [m]
    main_wing.chords.root                     [m]
    fuel_tank_set_index                       <int> OpenVSP object set containing the fuel tanks    

    Outputs:
    Operates on the active OpenVSP model, no direct output

    Properties Used:
    N/A
    """     
    
    num_segs = len(fuselage.Segments)
    length   = fuselage.lengths.total
    
    if num_segs==0: # SUAVE default fuselage shaping
    
        width    = fuselage.width
        hmax     = fuselage.heights.maximum
        height1  = fuselage.heights.at_quarter_length
        height2  = fuselage.heights.at_wing_root_quarter_chord 
        height3  = fuselage.heights.at_three_quarters_length
        effdia   = fuselage.effective_diameter
        n_fine   = fuselage.fineness.nose 
        t_fine   = fuselage.fineness.tail  
        
        try:
            w_origin = main_wing.origin
            w_c_4    = main_wing.chords.root/4.
        except AttributeError:
            raise AttributeError('Main wing not detected. Fuselage must have specified sections in this configuration.')
        
        # Figure out the location x location of each section, 3 sections, end of nose, wing origin, and start of tail
        
        x1 = n_fine*width/length
        x2 = (w_origin[0]+w_c_4)/length
        x3 = 1-t_fine*width/length
        
        end_ind = 4
        
    else: # Fuselage shaping based on sections
        widths  = []
        heights = []
        x_poses = []
        z_poses = []
        segs = fuselage.Segments
        for seg_name in segs:
            widths.append(segs[seg_name].width)
            heights.append(segs[seg_name].height)
            x_poses.append(segs[seg_name].percent_x_location)
            z_poses.append(segs[seg_name].percent_z_location)
            
        end_ind = num_segs-1
    
    fuse_id = vsp.AddGeom("FUSELAGE") 
    vsp.SetGeomName(fuse_id, fuselage.tag)
    area_tags[fuselage.tag] = ['fuselages',fuselage.tag]

    tail_z_pos = 0.02 # default value
<<<<<<< HEAD
    if 'OpenVSP_values' in fuselage:
        
=======
    if 'OpenVSP_values' in fuselage:        
>>>>>>> 703f506c
        vals = fuselage.OpenVSP_values

        # for wave drag testing
        fuselage.OpenVSP_ID = fuse_id
        
        # Nose
        vsp.SetParmVal(fuse_id,"TopLAngle","XSec_0",vals.nose.top.angle)
        vsp.SetParmVal(fuse_id,"TopLStrength","XSec_0",vals.nose.top.strength)
        vsp.SetParmVal(fuse_id,"RightLAngle","XSec_0",vals.nose.side.angle)
        vsp.SetParmVal(fuse_id,"RightLStrength","XSec_0",vals.nose.side.strength)
        vsp.SetParmVal(fuse_id,"TBSym","XSec_0",vals.nose.TB_Sym)
        vsp.SetParmVal(fuse_id,"ZLocPercent","XSec_0",vals.nose.z_pos)
<<<<<<< HEAD
        
=======
             
>>>>>>> 703f506c
        # Tail
        vsp.SetParmVal(fuse_id,"TopLAngle","XSec_"+str(end_ind),vals.tail.top.angle)
        vsp.SetParmVal(fuse_id,"TopLStrength","XSec_"+str(end_ind),vals.tail.top.strength)
        # Below can be enabled if AllSym (below) is removed
        #vsp.SetParmVal(fuse_id,"RightLAngle","XSec_4",vals.tail.side.angle)
        #vsp.SetParmVal(fuse_id,"RightLStrength","XSec_4",vals.tail.side.strength)
        #vsp.SetParmVal(fuse_id,"TBSym","XSec_4",vals.tail.TB_Sym)
        #vsp.SetParmVal(fuse_id,"BottomLAngle","XSec_4",vals.tail.bottom.angle)
        #vsp.SetParmVal(fuse_id,"BottomLStrength","XSec_4",vals.tail.bottom.strength)
        if 'z_pos' in vals.tail:
            tail_z_pos = vals.tail.z_pos
        else:
            pass # use above default

        vsp.SetParmVal(fuse_id,"AllSym","XSec_"+str(end_ind),1)

    if num_segs == 0:
        vsp.SetParmVal(fuse_id,"Length","Design",length)
        vsp.SetParmVal(fuse_id,"Diameter","Design",width)
        vsp.SetParmVal(fuse_id,"XLocPercent","XSec_1",x1)
        vsp.SetParmVal(fuse_id,"XLocPercent","XSec_2",x2)
        vsp.SetParmVal(fuse_id,"XLocPercent","XSec_3",x3)
        vsp.SetParmVal(fuse_id,"ZLocPercent","XSec_4",tail_z_pos)
        vsp.SetParmVal(fuse_id, "Ellipse_Width", "XSecCurve_1", width)
        vsp.SetParmVal(fuse_id, "Ellipse_Width", "XSecCurve_2", width)
        vsp.SetParmVal(fuse_id, "Ellipse_Width", "XSecCurve_3", width)
        vsp.SetParmVal(fuse_id, "Ellipse_Height", "XSecCurve_1", height1);
        vsp.SetParmVal(fuse_id, "Ellipse_Height", "XSecCurve_2", height2);
        vsp.SetParmVal(fuse_id, "Ellipse_Height", "XSecCurve_3", height3);  
    else:
        if len(np.unique(x_poses)) != len(x_poses):
            raise ValueError('Duplicate fuselage section positions detected.')
        vsp.SetParmVal(fuse_id,"Length","Design",length)
        if num_segs != 5: # reduce to only nose and tail
            vsp.CutXSec(fuse_id,1) # remove extra default section
            vsp.CutXSec(fuse_id,1) # remove extra default section
            vsp.CutXSec(fuse_id,1) # remove extra default section
            for i in range(num_segs-2): # add back the required number of sections
                vsp.InsertXSec(fuse_id, 0, vsp.XS_ELLIPSE)           
                vsp.Update()
        for i in range(num_segs-2):
            # Bunch sections to allow proper length settings in the next step
            # This is necessary because OpenVSP will not move a section past an adjacent section
            vsp.SetParmVal(fuse_id, "XLocPercent", "XSec_"+str(i+1),1e-6*(i+1))
            vsp.Update()
        if x_poses[1] < (num_segs-2)*1e-6:
            print('Warning: Second fuselage section is too close to the nose. OpenVSP model may not be accurate.')
        for i in reversed(range(num_segs-2)):
            # order is reversed because sections are initially bunched in the front and cannot be extended passed the next
            vsp.SetParmVal(fuse_id, "XLocPercent", "XSec_"+str(i+1),x_poses[i+1])
            vsp.SetParmVal(fuse_id, "ZLocPercent", "XSec_"+str(i+1),z_poses[i+1])
            vsp.SetParmVal(fuse_id, "Ellipse_Width", "XSecCurve_"+str(i+1), widths[i+1])
            vsp.SetParmVal(fuse_id, "Ellipse_Height", "XSecCurve_"+str(i+1), heights[i+1])   
            vsp.Update()             
            set_section_angles(i, vals.nose.z_pos, tail_z_pos, x_poses, z_poses, heights, widths,length,end_ind,fuse_id)
        vsp.SetParmVal(fuse_id, "XLocPercent", "XSec_"+str(0),x_poses[0])
        vsp.SetParmVal(fuse_id, "ZLocPercent", "XSec_"+str(0),z_poses[0])
        vsp.SetParmVal(fuse_id, "XLocPercent", "XSec_"+str(end_ind),x_poses[-1])
        vsp.SetParmVal(fuse_id, "ZLocPercent", "XSec_"+str(end_ind),z_poses[-1])    
        
        # Tail
        vsp.SetParmVal(fuse_id,"TopLAngle","XSec_"+str(end_ind),vals.tail.top.angle)
        vsp.SetParmVal(fuse_id,"TopLStrength","XSec_"+str(end_ind),vals.tail.top.strength)
        vsp.SetParmVal(fuse_id,"AllSym","XSec_"+str(end_ind),1)
        vsp.Update()
        if 'z_pos' in vals.tail:
            tail_z_pos = vals.tail.z_pos
        else:
            pass # use above default         
    
    if 'Fuel_Tanks' in fuselage:
        for tank in fuselage.Fuel_Tanks:
            write_fuselage_conformal_fuel_tank(fuse_id, tank, fuel_tank_set_ind)    
    
    return area_tags

## ingroup Input_Output-OpenVSP
def set_section_angles(i,nose_z,tail_z,x_poses,z_poses,heights,widths,length,end_ind,fuse_id):
    """Set fuselage section angles to create a smooth (in the non-technical sense) fuselage shape.
    Note that i of 0 corresponds to the first section that is not the end point.
    
    Assumptions:
    May fail to give reasonable angles for very irregularly shaped fuselages
    Does not work on the nose and tail sections.
    
    Source:
    N/A

    Inputs:  
    nose_z   [-] # 0.1 is 10% of the fuselage length
    widths   np.array of [m]
    heights  np.array of [m]
    tail_z   [-] # 0.1 is 10% of the fuselage length

    Outputs:
    Operates on the active OpenVSP model, no direct output

    Properties Used:
    N/A
    """    
    w0 = widths[i]
    h0 = heights[i]
    x0 = x_poses[i]
    z0 = z_poses[i]   
    w2 = widths[i+2]
    h2 = heights[i+2]
    x2 = x_poses[i+2]
    z2 = z_poses[i+2]
        
    x0 = x0*length
    x2 = x2*length
    z0 = z0*length
    z2 = z2*length
        
    top_z_diff = (h2/2+z2)-(h0/2+z0)
    bot_z_diff = (z2-h2/2)-(z0-h0/2)
    y_diff     = w2/2-w0/2
    x_diff     = x2-x0
    
    top_angle  = np.tan(top_z_diff/x_diff)/Units.deg
    bot_angle  = np.tan(-bot_z_diff/x_diff)/Units.deg
    side_angle = np.tan(y_diff/x_diff)/Units.deg
        
    vsp.SetParmVal(fuse_id,"TBSym","XSec_"+str(i+1),0)
    vsp.SetParmVal(fuse_id,"TopLAngle","XSec_"+str(i+1),top_angle)
    vsp.SetParmVal(fuse_id,"TopLStrength","XSec_"+str(i+1),0.75)
    vsp.SetParmVal(fuse_id,"BottomLAngle","XSec_"+str(i+1),bot_angle)
    vsp.SetParmVal(fuse_id,"BottomLStrength","XSec_"+str(i+1),0.75)   
    vsp.SetParmVal(fuse_id,"RightLAngle","XSec_"+str(i+1),side_angle)
    vsp.SetParmVal(fuse_id,"RightLStrength","XSec_"+str(i+1),0.75)   
    
    return

## @ingroup Input_Output-OpenVSP
def write_wing_conformal_fuel_tank(wing, wing_id,fuel_tank,fuel_tank_set_ind):
    """This writes a conformal fuel tank in a wing.
    
    Assumptions:
    None

    Source:
    N/A

    Inputs:
    wing.Segments.*.percent_span_location       [-]
    wing.spans.projected                        [m]
    wind_id                                     <str>
    fuel_tank.
      inward_offset                             [m]
      start_chord_percent                       [-] .1 is 10%
      end_chord_percent                         [-]
      start_span_percent                        [-]
      end_span_percent                          [-]
      fuel_type.density                         [kg/m^3]
    fuel_tank_set_ind                           <int>

    Outputs:
    Operates on the active OpenVSP model, no direct output

    Properties Used:
    N/A
    """        
    # Unpack
    try:
        offset            = fuel_tank.inward_offset
        chord_trim_max    = 1.-fuel_tank.start_chord_percent
        chord_trim_min    = 1.-fuel_tank.end_chord_percent
        span_trim_max     = fuel_tank.end_span_percent
        span_trim_min     = fuel_tank.start_span_percent  
        density           = fuel_tank.fuel_type.density
    except:
        print('Fuel tank does not contain parameters needed for OpenVSP geometry. Tag: '+fuel_tank.tag)
        return
        
    tank_id = vsp.AddGeom('CONFORMAL',wing_id)
    vsp.SetGeomName(tank_id, fuel_tank.tag)    
    n_segments        = len(wing.Segments.keys())
    if n_segments > 0.:
        seg_span_percents  = np.array([v['percent_span_location'] for (k,v)\
                                       in wing.Segments.iteritems()])
        vsp_segment_breaks = np.linspace(0.,1.,n_segments)
    else:
        seg_span_percents = np.array([0.,1.])
    span              = wing.spans.projected
    
    # Offset
    vsp.SetParmVal(tank_id,'Offset','Design',offset)      
    
    for key, fuselage in vehicle.fuselages.items():
        width    = fuselage.width
        length   = fuselage.lengths.total
        hmax     = fuselage.heights.maximum
        height1  = fuselage.heights.at_quarter_length
        height2  = fuselage.heights.at_wing_root_quarter_chord 
        height3  = fuselage.heights.at_three_quarters_length
        effdia   = fuselage.effective_diameter
        n_fine   = fuselage.fineness.nose 
        t_fine   = fuselage.fineness.tail  
        w_ac     = wing.aerodynamic_center
        
        w_origin = vehicle.wings.main_wing.origin
        w_c_4    = vehicle.wings.main_wing.chords.root/4.
        
        # Figure out the location x location of each section, 3 sections, end of nose, wing origin, and start of tail
        
        x1 = 0.25
        x2 = (w_origin[0]+w_c_4)/length
        x3 = 0.75
        
        fuse_id = vsp.AddGeom("FUSELAGE") 
        vsp.SetGeomName(fuse_id, fuselage.tag)
        area_tags[fuselage.tag] = ['fuselages',fuselage.tag]
        
        # Set the origins:
        x = fuselage.origin[0][0]
        y = fuselage.origin[0][1]
        z = fuselage.origin[0][2]
        vsp.SetParmVal(fuse_id,'X_Location','XForm',x)
        vsp.SetParmVal(fuse_id,'Y_Location','XForm',y)
        vsp.SetParmVal(fuse_id,'Z_Location','XForm',z)
        vsp.SetParmVal(fuse_id,'Abs_Or_Relitive_flag','XForm',vsp.ABS) # misspelling from OpenVSP
        vsp.SetParmVal(fuse_id,'Origin','XForm',0.0)
    
    # Fuel tank chord bounds
    vsp.SetParmVal(tank_id,'ChordTrimFlag','Design',1.)
    vsp.SetParmVal(tank_id,'ChordTrimMax','Design',chord_trim_max)
    vsp.SetParmVal(tank_id,'ChordTrimMin','Design',chord_trim_min)
    
    # Fuel tank span bounds
    if n_segments>0:
        span_trim_max = get_vsp_trim_from_SUAVE_trim(seg_span_percents,
                                                     vsp_segment_breaks,  
                                                     span_trim_max)
        span_trim_min = get_vsp_trim_from_SUAVE_trim(seg_span_percents,
                                                     vsp_segment_breaks,
                                                     span_trim_min)
    else:
        pass # no change to span_trim
    
    vsp.SetParmVal(tank_id,'UTrimFlag','Design',1.)
    vsp.SetParmVal(tank_id,'UTrimMax','Design',span_trim_max)
    vsp.SetParmVal(tank_id,'UTrimMin','Design',span_trim_min)  
    
    # Set density
    vsp.SetParmVal(tank_id,'Density','Mass_Props',density)  
    
    # Add to the full fuel tank set
    vsp.SetSetFlag(tank_id, fuel_tank_set_ind, True)
    
    return

## @ingroup Input_Output-OpenVSP
def write_fuselage_conformal_fuel_tank(fuse_id,fuel_tank,fuel_tank_set_ind):
    """This writes a conformal fuel tank in a fuselage.
    
    Assumptions:
    Fuselage is aligned with the x axis

    Source:
    N/A

    Inputs:
    fuse_id                                     <str>
    fuel_tank.
      inward_offset                             [m]
      start_length_percent                      [-] .1 is 10%
      end_length_percent                        [-]
      fuel_type.density                         [kg/m^3]
    fuel_tank_set_ind                           <int>

    Outputs:
    Operates on the active OpenVSP model, no direct output

    Properties Used:
    N/A
    """        
    
    
    #stdout = vsp.cvar.cstdout
    #errorMgr = vsp.ErrorMgrSingleton_getInstance()
    #errorMgr.PopErrorAndPrint(stdout)
    
    # Unpack
    try:
        offset         = fuel_tank.inward_offset
        len_trim_max   = fuel_tank.end_length_percent
        len_trim_min   = fuel_tank.start_length_percent  
        density        = fuel_tank.fuel_type.density
    except:
        print('Fuel tank does not contain parameters needed for OpenVSP geometry. Tag: '+fuel_tank.tag)
        return        
    
    tank_id = vsp.AddGeom('CONFORMAL',fuse_id)
    vsp.SetGeomName(tank_id, fuel_tank.tag)    
    
    # Search for proper x position
    # Get min x
    probe_id = vsp.AddProbe(fuse_id,0,0,0,fuel_tank.tag+'_probe')
    vsp.Update()
    x_id  = vsp.FindParm(probe_id,'X','Measure')
    x_pos = vsp.GetParmVal(x_id)    
    fuse_x_min = x_pos
    vsp.DelProbe(probe_id)
    # Get min x
    probe_id = vsp.AddProbe(fuse_id,0,1,0,fuel_tank.tag+'_probe')
    vsp.Update()
    x_id  = vsp.FindParm(probe_id,'X','Measure')
    x_pos = vsp.GetParmVal(x_id)    
    fuse_x_max = x_pos 
    vsp.DelProbe(probe_id)
    # Search for u values
    x_target_start  = (fuse_x_max-fuse_x_min)*fuel_tank.start_length_percent
    x_target_end    = (fuse_x_max-fuse_x_min)*fuel_tank.end_length_percent
    u_start = find_fuse_u_coordinate(x_target_start, fuse_id, fuel_tank.tag)
    u_end   = find_fuse_u_coordinate(x_target_end, fuse_id, fuel_tank.tag)
    # Offset
    vsp.SetParmVal(tank_id,'Offset','Design',offset)      
    
    # Fuel tank length bounds
    vsp.SetParmVal(tank_id,'UTrimFlag','Design',1.)
    vsp.SetParmVal(tank_id,'UTrimMax','Design',u_end)
    vsp.SetParmVal(tank_id,'UTrimMin','Design',u_start)  
    
    # Set density
    vsp.SetParmVal(tank_id,'Density','Mass_Props',density)  
    
    # Add to the full fuel tank set
    vsp.SetSetFlag(tank_id, fuel_tank_set_ind, True)
    
    return

## @ingroup Input_Output-OpenVSP
def get_vsp_trim_from_SUAVE_trim(seg_span_percents,vsp_segment_breaks,trim):
    """Compute OpenVSP span trim coordinates based on SUAVE coordinates
    
    Assumptions:
    Wing does not have end caps

    Source:
    N/A

    Inputs:
    seg_span_percents   [-] range of 0 to 1
    vsp_segment_breaks  [-] range of 0 to 1
    trim                [-] range of 0 to 1 (SUAVE value)

    Outputs:
    trim                [-] OpenVSP trim value

    Properties Used:
    N/A
    """      
    # Determine max chord trim correction
    y_seg_ind = next(i for i,per_y in enumerate(seg_span_percents) if per_y > trim)
    segment_percent_of_total_span = seg_span_percents[y_seg_ind] -\
        seg_span_percents[y_seg_ind-1]
    remaining_percent_within_segment = trim - seg_span_percents[y_seg_ind-1]
    percent_of_segment = remaining_percent_within_segment/segment_percent_of_total_span
    trim = vsp_segment_breaks[y_seg_ind-1] + \
        (vsp_segment_breaks[y_seg_ind]-vsp_segment_breaks[y_seg_ind-1])*percent_of_segment  
    return trim

## @ingroup Input_Output-OpenVSP
def find_fuse_u_coordinate(x_target,fuse_id,fuel_tank_tag):
    """Determines the u coordinate of an OpenVSP fuselage that matches an x coordinate
    
    Assumptions:
    Fuselage is aligned with the x axis

    Source:
    N/A

    Inputs:
    x_target      [m]
    fuse_id       <str>
    fuel_tank_tag <str>

    Outputs:
    u_current     [-] u coordinate for the requests x position

    Properties Used:
    N/A
    """     
    tol   = 1e-3
    diff  = 1000    
    u_min = 0
    u_max = 1    
    while np.abs(diff) > tol:
        u_current = (u_max+u_min)/2
        probe_id = vsp.AddProbe(fuse_id,0,u_current,0,fuel_tank_tag+'_probe')
        vsp.Update()
        x_id  = vsp.FindParm(probe_id,'X','Measure')
        x_pos = vsp.GetParmVal(x_id) 
        diff = x_target-x_pos
        if diff > 0:
            u_min = u_current
        else:
            u_max = u_current
        vsp.DelProbe(probe_id)
    return u_current<|MERGE_RESOLUTION|>--- conflicted
+++ resolved
@@ -606,12 +606,8 @@
     area_tags[fuselage.tag] = ['fuselages',fuselage.tag]
 
     tail_z_pos = 0.02 # default value
-<<<<<<< HEAD
-    if 'OpenVSP_values' in fuselage:
-        
-=======
+
     if 'OpenVSP_values' in fuselage:        
->>>>>>> 703f506c
         vals = fuselage.OpenVSP_values
 
         # for wave drag testing
@@ -624,11 +620,7 @@
         vsp.SetParmVal(fuse_id,"RightLStrength","XSec_0",vals.nose.side.strength)
         vsp.SetParmVal(fuse_id,"TBSym","XSec_0",vals.nose.TB_Sym)
         vsp.SetParmVal(fuse_id,"ZLocPercent","XSec_0",vals.nose.z_pos)
-<<<<<<< HEAD
-        
-=======
-             
->>>>>>> 703f506c
+
         # Tail
         vsp.SetParmVal(fuse_id,"TopLAngle","XSec_"+str(end_ind),vals.tail.top.angle)
         vsp.SetParmVal(fuse_id,"TopLStrength","XSec_"+str(end_ind),vals.tail.top.strength)

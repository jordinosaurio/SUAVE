--- conflicted
+++ resolved
@@ -120,12 +120,9 @@
     aerodynamics.geometry = vehicle
     
     aerodynamics.process.compute.lift.inviscid.settings.parallel   = True
-<<<<<<< HEAD
+
     aerodynamics.process.compute.lift.inviscid.settings.processors = 12
-=======
-    aerodynamics.process.compute.lift.inviscid.settings.processors = 8
     #aerodynamics.process.compute.lift.inviscid.training_file       = 'base_data.txt'
->>>>>>> ff572f0b
     
     aerodynamics.settings.drag_coefficient_increment = 0.0000
     analyses.append(aerodynamics)

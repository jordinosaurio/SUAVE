--- conflicted
+++ resolved
@@ -1,146 +1,126 @@
-# test_Weights.py
-
-import SUAVE
-import numpy as np
-from SUAVE.Core import Units
-from SUAVE.Methods.Weights.Correlations import Propulsion as Propulsion
-from SUAVE.Methods.Weights.Correlations import Tube_Wing as Tube_Wing
-from SUAVE.Methods.Weights.Correlations import General_Aviation as General_Aviation
-from SUAVE.Core import (
-    Data, Container,
-)
-from SUAVE.Methods.Propulsion.turbofan_sizing import turbofan_sizing
-
-import sys
-
-sys.path.append('../Vehicles')
-# the analysis functions
-
+# test_Weights.py
+
+import SUAVE
+import numpy as np
+from SUAVE.Core import Units
+from SUAVE.Methods.Weights.Correlations import Propulsion as Propulsion
+from SUAVE.Methods.Weights.Correlations import Tube_Wing as Tube_Wing
+from SUAVE.Methods.Weights.Correlations import General_Aviation as General_Aviation
+from SUAVE.Core import (
+    Data, Container,
+)
+from SUAVE.Methods.Propulsion.turbofan_sizing import turbofan_sizing
+
+import sys
+
+sys.path.append('../Vehicles')
+# the analysis functions
+
 from Boeing_737 import vehicle_setup
 from Cessna_172 import vehicle_setup as vehicle_setup_general_aviation
+
 
-
-def main():
-  
-    vehicle = vehicle_setup()    
-    weight = Tube_Wing.empty(vehicle)
-    
-    # regression values    
-    actual = Data()
-    actual.payload         = 27349.9081525 #includes cargo #17349.9081525 #without cargo
-    actual.pax             = 15036.587065500002
-    actual.bag             = 2313.3210870000003
-    actual.fuel            = 12990.957450008464 #includes cargo #22177.6377131 #without cargo
-    actual.empty           = 38674.934397491539
-    actual.wing            = 6649.7096587384294
-    actual.fuselage        = 6642.0611642718986
-    actual.propulsion      = 6838.1851749566231
-    actual.landing_gear    = 3160.632
-    actual.systems         = 13479.10479056802
-    actual.wt_furnish      = 6431.80372889
-<<<<<<< HEAD
-    actual.horizontal_tail = 1024.58733327
-    actual.vertical_tail   = 629.03876835
-    actual.rudder          =  251.61550734
-    
-
-    
-    error = Data()
-    error.payload = (actual.payload - weight.payload)/actual.payload
-    error.pax = (actual.pax - weight.pax)/actual.pax
-    error.bag = (actual.bag - weight.bag)/actual.bag
-    error.fuel = (actual.fuel - weight.fuel)/actual.fuel
-    error.empty = (actual.empty - weight.empty)/actual.empty
-    error.wing = (actual.wing - weight.wing)/actual.wing
-    error.fuselage = (actual.fuselage - weight.fuselage)/actual.fuselage
-    error.propulsion = (actual.propulsion - weight.propulsion)/actual.propulsion
-    error.landing_gear = (actual.landing_gear - weight.landing_gear)/actual.landing_gear
-    error.systems = (actual.systems - weight.systems)/actual.systems
-    error.wt_furnish = (actual.wt_furnish - weight.systems_breakdown.furnish)/actual.wt_furnish
-=======
-    actual.horizontal_tail = 1024.5873332662029
-    actual.vertical_tail   = 629.03876835025949
-    actual.rudder          = 251.61550734010382
->>>>>>> 69554766
-    
-    # error calculations
-    error                 = Data()
-    error.payload         = (actual.payload - weight.payload)/actual.payload
-    error.pax             = (actual.pax - weight.pax)/actual.pax
-    error.bag             = (actual.bag - weight.bag)/actual.bag
-    error.fuel            = (actual.fuel - weight.fuel)/actual.fuel
-    error.empty           = (actual.empty - weight.empty)/actual.empty
-    error.wing            = (actual.wing - weight.wing)/actual.wing
-    error.fuselage        = (actual.fuselage - weight.fuselage)/actual.fuselage
-    error.propulsion      = (actual.propulsion - weight.propulsion)/actual.propulsion
-    error.landing_gear    = (actual.landing_gear - weight.landing_gear)/actual.landing_gear
-    error.systems         = (actual.systems - weight.systems)/actual.systems
-    error.wt_furnish      = (actual.wt_furnish - weight.systems_breakdown.furnish)/actual.wt_furnish
-    error.horizontal_tail = (actual.horizontal_tail - weight.horizontal_tail)/actual.horizontal_tail
-    error.vertical_tail   = (actual.vertical_tail - weight.vertical_tail)/actual.vertical_tail
-    error.rudder          = (actual.rudder - weight.rudder)/actual.rudder
-    
-    print 'Results tube and wing (kg)'
-    print weight
-    
-    print 'Relative Errors'
-    print error  
-    
-    
-      
+
+
+def main():
+  
+    vehicle = vehicle_setup()    
+    weight = Tube_Wing.empty(vehicle)
+    
+    # regression values    
+    actual = Data()
+    actual.payload         = 27349.9081525 #includes cargo #17349.9081525 #without cargo
+    actual.pax             = 15036.587065500002
+    actual.bag             = 2313.3210870000003
+    actual.fuel            = 12990.957450008464 #includes cargo #22177.6377131 #without cargo
+    actual.empty           = 38674.934397491539
+    actual.wing            = 6649.7096587384294
+    actual.fuselage        = 6642.0611642718986
+    actual.propulsion      = 6838.1851749566231
+    actual.landing_gear    = 3160.632
+    actual.systems         = 13479.10479056802
+    actual.wt_furnish      = 6431.80372889
+    actual.horizontal_tail = 1024.5873332662029
+    actual.vertical_tail   = 629.03876835025949
+    actual.rudder          = 251.61550734010382
+    
+    # error calculations
+    error                 = Data()
+    error.payload         = (actual.payload - weight.payload)/actual.payload
+    error.pax             = (actual.pax - weight.pax)/actual.pax
+    error.bag             = (actual.bag - weight.bag)/actual.bag
+    error.fuel            = (actual.fuel - weight.fuel)/actual.fuel
+    error.empty           = (actual.empty - weight.empty)/actual.empty
+    error.wing            = (actual.wing - weight.wing)/actual.wing
+    error.fuselage        = (actual.fuselage - weight.fuselage)/actual.fuselage
+    error.propulsion      = (actual.propulsion - weight.propulsion)/actual.propulsion
+    error.landing_gear    = (actual.landing_gear - weight.landing_gear)/actual.landing_gear
+    error.systems         = (actual.systems - weight.systems)/actual.systems
+    error.wt_furnish      = (actual.wt_furnish - weight.systems_breakdown.furnish)/actual.wt_furnish
+    error.horizontal_tail = (actual.horizontal_tail - weight.horizontal_tail)/actual.horizontal_tail
+    error.vertical_tail   = (actual.vertical_tail - weight.vertical_tail)/actual.vertical_tail
+    error.rudder          = (actual.rudder - weight.rudder)/actual.rudder
+    
+    print 'Results (kg)'
+    print weight
+    
+    print 'Relative Errors'
+    print error  
+      
     for k,v in error.items():
-        assert(np.abs(v)<1e-6)    
+        assert(np.abs(v)<1E-6)    
+   
+    #General Aviation weights; note that values are taken from Raymer,
+    #but there is a huge spread among the GA designs, so individual components
+    #differ a good deal from the actual design
+   
+    vehicle        = vehicle_setup_general_aviation()
+    GTOW           = vehicle.mass_properties.max_takeoff
+    weight         = General_Aviation.empty(vehicle)
+    weight.fuel    = vehicle.fuel.mass_properties.mass 
+    actual         = Data()
+    actual.bag     = 0.
+    actual.empty   = 618.485310343
+    actual.fuel    = 144.69596603
+
+    actual.wing            = 124.673093906
+    actual.fuselage        = 119.522072873
+    actual.propulsion      = 194.477769922 #includes power plant and propeller, does not include fuel system
+    actual.landing_gear    = 44.8033840543+5.27975390045
+    actual.furnishing      = 37.8341395817
+    actual.electrical      = 36.7532226254
+    actual.control_systems = 14.8331955546
+    actual.fuel_systems    = 15.6859717453
+    actual.systems         = 108.096549345
+
+    error = Data()
+    error.fuel = (actual.fuel - weight.fuel)/actual.fuel
+    error.empty = (actual.empty - weight.empty)/actual.empty
+    error.wing = (actual.wing - weight.wing)/actual.wing
+    error.fuselage = (actual.fuselage - weight.fuselage)/actual.fuselage
+    error.propulsion = (actual.propulsion - weight.propulsion)/actual.propulsion
+    error.landing_gear = (actual.landing_gear - (weight.landing_gear_main+weight.landing_gear_nose))/actual.landing_gear
+    error.furnishing = (actual.furnishing-weight.systems_breakdown.furnish)/actual.furnishing
+    error.electrical = (actual.electrical-weight.systems_breakdown.electrical)/actual.electrical
+    error.control_systems = (actual.control_systems-weight.systems_breakdown.control_systems)/actual.control_systems
+    error.fuel_systems = (actual.fuel_systems-weight.systems_breakdown.fuel_system)/actual.fuel_systems
+    error.systems = (actual.systems - weight.systems)/actual.systems
+
+    print 'actual.systems=', actual.systems
+    print 'General Aviation Results (kg)'
+    print weight
+
+    print 'Relative Errors'
+    print error  
+
+    for k,v in error.items():
+        assert(np.abs(v)<1e-6)    
    
-    #General Aviation weights; note that values are taken from Raymer,
-    #but there is a huge spread among the GA designs, so individual components
-    #differ a good deal from the actual design
-   
-    vehicle        = vehicle_setup_general_aviation()
-    GTOW           = vehicle.mass_properties.max_takeoff
-    weight         = General_Aviation.empty(vehicle)
-    weight.fuel    = vehicle.fuel.mass_properties.mass 
-    actual         = Data()
-    actual.bag     = 0.
-    actual.empty   = 618.485310343
-    actual.fuel    = 144.69596603
-
-    actual.wing            = 124.673093906
-    actual.fuselage        = 119.522072873
-    actual.propulsion      = 194.477769922 #includes power plant and propeller, does not include fuel system
-    actual.landing_gear    = 44.8033840543+5.27975390045
-    actual.furnishing      = 37.8341395817
-    actual.electrical      = 36.7532226254
-    actual.control_systems = 14.8331955546
-    actual.fuel_systems    = 15.6859717453
-    actual.systems         = 108.096549345
-
-    error = Data()
-    error.fuel = (actual.fuel - weight.fuel)/actual.fuel
-    error.empty = (actual.empty - weight.empty)/actual.empty
-    error.wing = (actual.wing - weight.wing)/actual.wing
-    error.fuselage = (actual.fuselage - weight.fuselage)/actual.fuselage
-    error.propulsion = (actual.propulsion - weight.propulsion)/actual.propulsion
-    error.landing_gear = (actual.landing_gear - (weight.landing_gear_main+weight.landing_gear_nose))/actual.landing_gear
-    error.furnishing = (actual.furnishing-weight.systems_breakdown.furnish)/actual.furnishing
-    error.electrical = (actual.electrical-weight.systems_breakdown.electrical)/actual.electrical
-    error.control_systems = (actual.control_systems-weight.systems_breakdown.control_systems)/actual.control_systems
-    error.fuel_systems = (actual.fuel_systems-weight.systems_breakdown.fuel_system)/actual.fuel_systems
-    error.systems = (actual.systems - weight.systems)/actual.systems
-
-    print 'actual.systems=', actual.systems
-    print 'General Aviation Results (kg)'
-    print weight
-
-    print 'Relative Errors'
-    print error  
-
-    for k,v in error.items():
-        assert(np.abs(v)<0.001)    
-    return
-
-# ----------------------------------------------------------------------        
-#   Call Main
-# ----------------------------------------------------------------------    
-
-if __name__ == '__main__':
+    return
+
+# ----------------------------------------------------------------------        
+#   Call Main
+# ----------------------------------------------------------------------    
+
+if __name__ == '__main__':
     main()    